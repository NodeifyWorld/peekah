--- conflicted
+++ resolved
@@ -29,15 +29,9 @@
     "mustache": "mustache"
   },
   "devDependencies": {
-<<<<<<< HEAD
-    "@graphprotocol/graph-cli": "0.26.0",
-    "@graphprotocol/graph-ts": "0.26.0",
-    "mustache": "4.2.0",
-=======
     "@graphprotocol/graph-cli": "^0.26.0",
     "@graphprotocol/graph-ts": "^0.26.0",
     "mustache": "^4.2.0",
->>>>>>> f4f56026
     "matchstick-as": "0.4.2"
   }
 }