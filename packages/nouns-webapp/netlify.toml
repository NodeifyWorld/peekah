[context.production.environment]
  REACT_APP_CHAIN_ID = "1"
  REACT_APP_ENABLE_HISTORY = "true"

[context."staging".environment]
  REACT_APP_CHAIN_ID = "1"
  REACT_APP_ENABLE_HISTORY = "true"

[context."master".environment]
  REACT_APP_CHAIN_ID = "4"
  REACT_APP_ENABLE_HISTORY = "true"

[context.deploy-preview.environment]
<<<<<<< HEAD
  REACT_APP_CHAIN_ID = "1"
  REACT_APP_ENABLE_HISTORY = "true"

[functions]
  directory = "functions"
=======
  REACT_APP_ENABLE_HISTORY = "true"
>>>>>>> c69dcc6c
<|MERGE_RESOLUTION|>--- conflicted
+++ resolved
@@ -11,12 +11,7 @@
   REACT_APP_ENABLE_HISTORY = "true"
 
 [context.deploy-preview.environment]
-<<<<<<< HEAD
-  REACT_APP_CHAIN_ID = "1"
   REACT_APP_ENABLE_HISTORY = "true"
 
 [functions]
-  directory = "functions"
-=======
-  REACT_APP_ENABLE_HISTORY = "true"
->>>>>>> c69dcc6c
+  directory = "functions"