import { useEffect } from 'react';
import { ChainId, useEthers } from '@usedapp/core';
import { useAppDispatch, useAppSelector } from './hooks';
import { setActiveAccount } from './state/slices/account';
import { BrowserRouter, Switch, Route, Redirect } from 'react-router-dom';
import { setAlertModal } from './state/slices/application';
import classes from './App.module.css';
import '../src/css/globals.css';
import 'bootstrap/dist/css/bootstrap.min.css';
import AlertModal from './components/Modal';
import NavBar from './components/NavBar';
import NetworkAlert from './components/NetworkAlert';
import Footer from './components/Footer';
import AuctionPage from './pages/Auction';
import GovernancePage from './pages/Governance';
import CreateProposalPage from './pages/CreateProposal';
import VotePage from './pages/Vote';
import NoundersPage from './pages/Nounders';
import ExplorePage from './pages/Explore';
import NotFoundPage from './pages/NotFound';
import Playground from './pages/Playground';
import { CHAIN_ID } from './config';
import relativeTime from 'dayjs/plugin/relativeTime';
import { AvatarProvider } from '@davatar/react';
import dayjs from 'dayjs';
import DelegatePage from './pages/DelegatePage';

function App() {
  const { account, chainId, library } = useEthers();
  const dispatch = useAppDispatch();
  dayjs.extend(relativeTime);

  useEffect(() => {
    // Local account array updated
    dispatch(setActiveAccount(account));
  }, [account, dispatch]);

  const alertModal = useAppSelector(state => state.application.alertModal);

  return (
    <div className={`${classes.wrapper}`}>
      {Number(CHAIN_ID) !== chainId && <NetworkAlert />}
      {alertModal.show && (
        <AlertModal
          title={alertModal.title}
          content={<p>{alertModal.message}</p>}
          onDismiss={() => dispatch(setAlertModal({ ...alertModal, show: false }))}
        />
      )}
      <BrowserRouter>
        <AvatarProvider
          provider={chainId === ChainId.Mainnet ? library : undefined}
          batchLookups={true}
        >
          <NavBar />
          <Switch>
            <Route exact path="/" component={AuctionPage} />
            <Redirect from="/auction/:id" to="/noun/:id" />
            <Route
              exact
              path="/noun/:id"
              render={props => <AuctionPage initialAuctionId={Number(props.match.params.id)} />}
            />
            <Route exact path="/nounders" component={NoundersPage} />
            <Route exact path="/create-proposal" component={CreateProposalPage} />
            <Route exact path="/vote" component={GovernancePage} />
            <Route exact path="/vote/:id" component={VotePage} />
            <Route exact path="/playground" component={Playground} />
<<<<<<< HEAD
            <Route exact path="/explore" component={ExplorePage} />
=======
            <Route exact path="/delegate" component={DelegatePage} />
>>>>>>> fe099f0d
            <Route component={NotFoundPage} />
          </Switch>
          <Footer />
        </AvatarProvider>
      </BrowserRouter>
    </div>
  );
}

export default App;<|MERGE_RESOLUTION|>--- conflicted
+++ resolved
@@ -66,11 +66,8 @@
             <Route exact path="/vote" component={GovernancePage} />
             <Route exact path="/vote/:id" component={VotePage} />
             <Route exact path="/playground" component={Playground} />
-<<<<<<< HEAD
+            <Route exact path="/delegate" component={DelegatePage} />
             <Route exact path="/explore" component={ExplorePage} />
-=======
-            <Route exact path="/delegate" component={DelegatePage} />
->>>>>>> fe099f0d
             <Route component={NotFoundPage} />
           </Switch>
           <Footer />
