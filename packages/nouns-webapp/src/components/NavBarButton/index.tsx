--- conflicted
+++ resolved
@@ -28,12 +28,9 @@
   buttonStyle?: NavBarButtonStyle;
   onClick?: (e?: any) => void;
   disabled?: boolean;
-<<<<<<< HEAD
   className?: string;
-=======
   isDropdown?: boolean;
   isButtonUp?: boolean;
->>>>>>> 5aaea39a
 }
 
 export const getNavBarButtonVariant = (buttonStyle?: NavBarButtonStyle) => {
@@ -97,14 +94,10 @@
   return (
     <>
       <div
-<<<<<<< HEAD
-        className={`${classes.wrapper} ${getNavBarButtonVariant(buttonStyle)} ${className}`}
-=======
         className={clsx(
-          `${classes.wrapper} ${getNavBarButtonVariant(buttonStyle)}`,
+          `${classes.wrapper} ${getNavBarButtonVariant(buttonStyle)} ${className}`,
           props.isDropdown && classes.dropdown,
         )}
->>>>>>> 5aaea39a
         onClick={isDisabled ? () => {} : onClick}
       >
         <div
