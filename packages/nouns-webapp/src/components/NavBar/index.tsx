import { useAppSelector } from '../../hooks';
import { useEthers } from '@usedapp/core';
import ShortAddress from '../ShortAddress';
import classes from './NavBar.module.css';
import logo from '../../assets/logo.svg';
import testnetNoun from '../../assets/testnet-noun.png';
<<<<<<< HEAD
import NavBarItem from './NavBarItem';
import NavBarLink from './NavBarLink';
import { Link } from 'react-router-dom';
=======
import { Nav, Navbar, Container } from 'react-bootstrap';
>>>>>>> f9547bd8

const NavBar = () => {
  const activeAccount = useAppSelector(state => state.account.activeAccount);
  const { activateBrowserWallet } = useEthers();

  const connectedContent = (
    <>
      <Nav.Item>
        <Nav.Link className={classes.nounsNavLink} href="governance" rel="noreferrer">
          GOVERNANCE
        </Nav.Link>
      </Nav.Item>
      <Nav.Item>
        <Nav.Link className={classes.nounsNavLink} href="playground" target="_blank" rel="noreferrer">
          PLAYGROUND
        </Nav.Link>
      </Nav.Item>
      <Nav.Item>
        <Nav.Link className={classes.nounsNavLink} disabled>
          <span className={classes.greenStatusCircle} />
          <span><ShortAddress>{activeAccount}</ShortAddress></span>
        </Nav.Link>
      </Nav.Item>
    </>
  );

  const disconnectedContent = (
    <Nav.Item className={classes.connectBtn} onClick={() => activateBrowserWallet()}>
      Connect Wallet
    </Nav.Item>
  );

  return (
<<<<<<< HEAD
    <Navbar expand="lg">
=======
      <Navbar expand="lg">
>>>>>>> f9547bd8
      <Container>
        <Navbar.Brand as={Link} to="/" className={classes.navBarBrand}>
          <img
            src={logo}
            width="70"
            height="70"
            className="d-inline-block align-middle"
            alt="Nouns DAO logo"
          />
        </Navbar.Brand>
        <Navbar.Toggle aria-controls="basic-navbar-nav" />
        <Navbar.Collapse className="justify-content-end">
<<<<<<< HEAD
          <NavBarLink to="/vote">GOVERNANCE</NavBarLink>
          {activeAccount ? connectedContent : disconnectedContent}
=======
          <Nav className={classes.nounsNav}>{activeAccount ? connectedContent : disconnectedContent}</Nav>
>>>>>>> f9547bd8
        </Navbar.Collapse>
      </Container>
    </Navbar>
  );
};

export default NavBar;<|MERGE_RESOLUTION|>--- conflicted
+++ resolved
@@ -4,13 +4,10 @@
 import classes from './NavBar.module.css';
 import logo from '../../assets/logo.svg';
 import testnetNoun from '../../assets/testnet-noun.png';
-<<<<<<< HEAD
 import NavBarItem from './NavBarItem';
 import NavBarLink from './NavBarLink';
 import { Link } from 'react-router-dom';
-=======
 import { Nav, Navbar, Container } from 'react-bootstrap';
->>>>>>> f9547bd8
 
 const NavBar = () => {
   const activeAccount = useAppSelector(state => state.account.activeAccount);
@@ -44,11 +41,7 @@
   );
 
   return (
-<<<<<<< HEAD
     <Navbar expand="lg">
-=======
-      <Navbar expand="lg">
->>>>>>> f9547bd8
       <Container>
         <Navbar.Brand as={Link} to="/" className={classes.navBarBrand}>
           <img
@@ -61,12 +54,8 @@
         </Navbar.Brand>
         <Navbar.Toggle aria-controls="basic-navbar-nav" />
         <Navbar.Collapse className="justify-content-end">
-<<<<<<< HEAD
           <NavBarLink to="/vote">GOVERNANCE</NavBarLink>
           {activeAccount ? connectedContent : disconnectedContent}
-=======
-          <Nav className={classes.nounsNav}>{activeAccount ? connectedContent : disconnectedContent}</Nav>
->>>>>>> f9547bd8
         </Navbar.Collapse>
       </Container>
     </Navbar>
