import { useAppSelector } from '../../hooks';
import ShortAddress from '../ShortAddress';
import classes from './NavBar.module.css';
import logo from '../../assets/logo.svg';
import { useState } from 'react';
import { useEtherBalance, useEthers } from '@usedapp/core';
import WalletConnectModal from '../WalletConnectModal';
import { Link } from 'react-router-dom';
import { Nav, Navbar, Container } from 'react-bootstrap';
import testnetNoun from '../../assets/testnet-noun.png';
import clsx from 'clsx';
import config, { CHAIN_ID } from '../../config';
import { utils } from 'ethers';
<<<<<<< HEAD
import { buildEtherscanAddressLink } from '../../utils/etherscan';
=======
import { buildEtherscanAddressLink, Network } from '../../utils/buildEtherscanLink';
import { ExternalURL, externalURL } from '../../utils/externalURL';
>>>>>>> 3af82770

const NavBar = () => {
  const activeAccount = useAppSelector(state => state.account.activeAccount);
  const { deactivate } = useEthers();

  const treasuryBalance = useEtherBalance(config.nounsDaoExecutorAddress);
<<<<<<< HEAD
  const daoEtherscanLink = buildEtherscanAddressLink(config.nounsDaoExecutorAddress);
=======
  const daoEtherscanLink = buildEtherscanAddressLink(
    config.nounsDaoExecutorAddress,
    Network.mainnet,
  );
>>>>>>> 3af82770

  const [showConnectModal, setShowConnectModal] = useState(false);

  const showModalHandler = () => {
    setShowConnectModal(true);
  };
  const hideModalHandler = () => {
    setShowConnectModal(false);
  };

  const connectedContent = (
    <>
      <Nav.Item>
        <Nav.Link className={classes.nounsNavLink} disabled>
          <span className={classes.greenStatusCircle} />
          <span>{activeAccount && <ShortAddress address={activeAccount} />}</span>
        </Nav.Link>
      </Nav.Item>
      <Nav.Item>
        <Nav.Link
          className={clsx(classes.nounsNavLink, classes.disconnectBtn)}
          onClick={() => {
            setShowConnectModal(false);
            deactivate();
            setShowConnectModal(false);
          }}
        >
          DISCONNECT
        </Nav.Link>
      </Nav.Item>
    </>
  );

  const disconnectedContent = (
    <>
      <Nav.Link
        className={clsx(classes.nounsNavLink, classes.connectBtn)}
        onClick={showModalHandler}
      >
        CONNECT WALLET
      </Nav.Link>
    </>
  );

  return (
    <>
      {showConnectModal && activeAccount === undefined && (
        <WalletConnectModal onDismiss={hideModalHandler} />
      )}
      <Navbar expand="lg">
        <Container>
          <Navbar.Brand as={Link} to="/" className={classes.navBarBrand}>
            <img
              src={logo}
              width="85"
              height="85"
              className="d-inline-block align-middle"
              alt="Nouns DAO logo"
            />
          </Navbar.Brand>
          {Number(CHAIN_ID) !== 1 && (
            <Nav.Item>
              <img className={classes.testnetImg} src={testnetNoun} alt="testnet noun" />
              TESTNET
            </Nav.Item>
          )}
          <Navbar.Toggle aria-controls="basic-navbar-nav" />
          <Navbar.Collapse className="justify-content-end">
            <Nav.Item>
              {treasuryBalance && (
                <Nav.Link
<<<<<<< HEAD
                  href={daoEtherscanLink}
=======
                  href={daoEtherscanLink.toString()}
>>>>>>> 3af82770
                  className={classes.nounsNavLink}
                  target="_blank"
                  rel="noreferrer"
                >
                  TREASURY Ξ {utils.formatEther(treasuryBalance.toString())}
                </Nav.Link>
              )}
            </Nav.Item>
            <Nav.Link as={Link} to="/vote" className={classes.nounsNavLink}>
              DAO
            </Nav.Link>
            <Nav.Link
              href={externalURL(ExternalURL.notion)}
              className={classes.nounsNavLink}
              target="_blank"
              rel="noreferrer"
            >
              DOCS
            </Nav.Link>
            <Nav.Link href="/playground" className={classes.nounsNavLink} target="_blank">
              PLAYGROUND
            </Nav.Link>
            {activeAccount ? connectedContent : disconnectedContent}
          </Navbar.Collapse>
        </Container>
      </Navbar>
    </>
  );
};

export default NavBar;<|MERGE_RESOLUTION|>--- conflicted
+++ resolved
@@ -11,26 +11,15 @@
 import clsx from 'clsx';
 import config, { CHAIN_ID } from '../../config';
 import { utils } from 'ethers';
-<<<<<<< HEAD
 import { buildEtherscanAddressLink } from '../../utils/etherscan';
-=======
-import { buildEtherscanAddressLink, Network } from '../../utils/buildEtherscanLink';
 import { ExternalURL, externalURL } from '../../utils/externalURL';
->>>>>>> 3af82770
 
 const NavBar = () => {
   const activeAccount = useAppSelector(state => state.account.activeAccount);
   const { deactivate } = useEthers();
 
   const treasuryBalance = useEtherBalance(config.nounsDaoExecutorAddress);
-<<<<<<< HEAD
   const daoEtherscanLink = buildEtherscanAddressLink(config.nounsDaoExecutorAddress);
-=======
-  const daoEtherscanLink = buildEtherscanAddressLink(
-    config.nounsDaoExecutorAddress,
-    Network.mainnet,
-  );
->>>>>>> 3af82770
 
   const [showConnectModal, setShowConnectModal] = useState(false);
 
@@ -102,11 +91,7 @@
             <Nav.Item>
               {treasuryBalance && (
                 <Nav.Link
-<<<<<<< HEAD
                   href={daoEtherscanLink}
-=======
-                  href={daoEtherscanLink.toString()}
->>>>>>> 3af82770
                   className={classes.nounsNavLink}
                   target="_blank"
                   rel="noreferrer"
