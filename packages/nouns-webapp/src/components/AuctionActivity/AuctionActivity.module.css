--- conflicted
+++ resolved
@@ -41,15 +41,6 @@
 .modalHeaderNounImgWrapper {
   width: 150px;
   height: 150px;
-<<<<<<< HEAD
-}
-
-.currentBidCol {
-  border-right: 1px solid var(--brand-black);
-}
-.auctionTimerCol {
-  padding-left: 3rem;
-=======
 }
 .currentBidCol {
   border-right: 1px solid var(--brand-black);
@@ -65,7 +56,6 @@
   .auctionTimerCol {
     padding-left: 15px;
   }
->>>>>>> 1588136b
 }
 
 /* Fix Firefox navigation arrow alignment issues */
