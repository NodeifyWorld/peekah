import {
  Auction,
  auctionHouseContractFactory,
  AuctionHouseContractFunctions,
} from '../../wrappers/nounsAuction';
import config from '../../config';
import { useContractFunction } from '@usedapp/core';
import React, { useEffect, useState, useRef, ChangeEvent, useCallback } from 'react';
import { utils, BigNumber as EthersBN } from 'ethers';
import BigNumber from 'bignumber.js';
import classes from './Bid.module.css';
<<<<<<< HEAD
import { Spinner } from 'react-bootstrap';
=======
import Modal from '../Modal';
import { Spinner, InputGroup, FormControl, Button } from 'react-bootstrap';
>>>>>>> f9547bd8
import { useAuctionMinBidIncPercentage } from '../../wrappers/nounsAuction';
import { useAppDispatch } from '../../hooks';
import { AlertModal, setAlertModal } from '../../state/slices/application';

const computeMinimumNextBid = (
  currentBid: BigNumber,
  minBidIncPercentage: BigNumber | undefined,
): BigNumber => {
  return !minBidIncPercentage
    ? new BigNumber(0)
    : currentBid.times(minBidIncPercentage.div(100).plus(1));
};

const minBidEth = (minBid: BigNumber): string => {
  if (minBid.isZero()) {
    return '';
  }

  const eth = Number(utils.formatEther(EthersBN.from(minBid.toString())));
  const roundedEth = Math.ceil(eth * 100) / 100;

  return roundedEth.toString();
};

const currentBid = (bidInputRef: React.RefObject<HTMLInputElement>) => {
  if (!bidInputRef.current || !bidInputRef.current.value) {
    return new BigNumber(0);
  }
  return new BigNumber(utils.parseEther(bidInputRef.current.value).toString());
};

const Bid: React.FC<{
  auction: Auction;
  auctionEnded: boolean;
}> = props => {
  const { auction, auctionEnded } = props;
  const auctionHouseContract = auctionHouseContractFactory(config.auctionProxyAddress);

  const bidInputRef = useRef<HTMLInputElement>(null);

  const [displayMinBid, setDisplayMinBid] = useState(true);
  const [bidInput, setBidInput] = useState('');
  const [bidButtonContent, setBidButtonContent] = useState({
    loading: false,
    content: auctionEnded ? 'Settle' : 'Bid',
  });

  const dispatch = useAppDispatch();
  const setModal = useCallback((modal: AlertModal) => dispatch(setAlertModal(modal)), [dispatch]);

  const minBidIncPercentage = useAuctionMinBidIncPercentage();
  const minBid = computeMinimumNextBid(
    auction && new BigNumber(auction.amount.toString()),
    minBidIncPercentage,
  );

  const { send: placeBid, state: placeBidState } = useContractFunction(
    auctionHouseContract as any,
    AuctionHouseContractFunctions.createBid,
  );
  const { send: settleAuction, state: settleAuctionState } = useContractFunction(
    auctionHouseContract as any,
    AuctionHouseContractFunctions.settleCurrentAndCreateNewAuction,
  );

  const bidInputHandler = (event: ChangeEvent<HTMLInputElement>) => {
    const input = event.target.value;

    // disable more than 2 digits after decimal point
    if (input.includes('.') && event.target.value.split('.')[1].length > 2) {
      return;
    }

    setBidInput(event.target.value);
    setDisplayMinBid(false);
  };

  const placeBidHandler = () => {
    if (!auction || !bidInputRef.current || !bidInputRef.current.value) {
      return;
    }

    if (currentBid(bidInputRef).isLessThan(minBid)) {
      setModal({
        show: true,
        title: 'insufficient bid amount 🤏',
        message: `Please place a bid higher than or equal to the minimum bid amount of ${minBidEth(
          minBid,
        )} ETH.`,
      });
      setBidInput(minBidEth(minBid));
      return;
    }

    placeBid(auction.nounId, {
      value: utils.parseEther(bidInputRef.current.value.toString()),
    });
  };

  const settleAuctionHandler = () => {
    settleAuction();
  };

  const clearBidInput = () => {
    if (bidInputRef.current) {
      bidInputRef.current.value = '';
    }
  };

  // placing bid transaction state hook
  useEffect(() => {
    switch (!auctionEnded && placeBidState.status) {
      case 'None':
        setBidButtonContent({
          loading: false,
          content: 'Bid',
        });
        break;
      case 'Mining':
        setBidButtonContent({ loading: true, content: '' });
        break;
      case 'Success':
        setModal({
          title: 'Success',
          message: `Bid was placed successfully!`,
          show: true,
        });
        setBidButtonContent({ loading: false, content: 'Bid' });
        clearBidInput();
        break;
      case 'Fail':
        setModal({
          title: 'Tx Failed',
          message: placeBidState.errorMessage ? placeBidState.errorMessage : 'Please try again.',
          show: true,
        });
        setBidButtonContent({ loading: false, content: 'Bid' });
        break;
      case 'Exception':
        setModal({
          title: 'Error',
          message: placeBidState.errorMessage ? placeBidState.errorMessage : 'Please try again.',
          show: true,
        });
        setBidButtonContent({ loading: false, content: 'Bid' });
        break;
    }
  }, [placeBidState, auctionEnded, setModal]);

  // settle auction transaction state hook
  useEffect(() => {
    switch (auctionEnded && settleAuctionState.status) {
      case 'None':
        setBidButtonContent({
          loading: false,
          content: 'Settle Auction',
        });
        break;
      case 'Mining':
        setBidButtonContent({ loading: true, content: '' });
        break;
      case 'Success':
        setModal({
          title: 'Success',
          message: `Settled auction successfully!`,
          show: true,
        });
        setBidButtonContent({ loading: false, content: 'Settle Auction' });
        break;
      case 'Fail':
        setModal({
          title: 'Tx Failed',
          message: settleAuctionState.errorMessage
            ? settleAuctionState.errorMessage
            : 'Please try again.',
          show: true,
        });
        setBidButtonContent({ loading: false, content: 'Settle Auction' });
        break;
      case 'Exception':
        setModal({
          title: 'Error',
          message: settleAuctionState.errorMessage
            ? settleAuctionState.errorMessage
            : 'Please try again.',
          show: true,
        });
        setBidButtonContent({ loading: false, content: 'Settle Auction' });
        break;
    }
  }, [settleAuctionState, auctionEnded, setModal]);

  if (!auction) return null;

  return (
    <>
<<<<<<< HEAD
      {auction && (
        <div className={classes.bidWrapper}>
          <button
            className={auctionEnded ? classes.bidBtnAuctionEnded : classes.bidBtn}
            onClick={auctionEnded ? settleAuctionHandler : placeBidHandler}
            disabled={placeBidState.status === 'Mining' || settleAuctionState.status === 'Mining'}
          >
            {bidButtonContent.loading ? <Spinner animation="border" /> : bidButtonContent.content}
          </button>
          <input
            className={auctionEnded ? classes.bidInputAuctionEnded : classes.bidInput}
=======
      {modal.show && (
        <Modal
          title={modal.title}
          content={<p>{modal.message}</p>}
          onDismiss={dismissModalHanlder}
        />
      )}
      <InputGroup>

          <FormControl
            aria-label="Example text with button addon"
            aria-describedby="basic-addon1"
            className={classes.bidInput}
>>>>>>> f9547bd8
            type="number"
            placeholder={`Min bid: ${displayMinBid ? minBidEth(minBid) : bidInput} ETH`}
            min="0"
          />
          <Button className={classes.bidBtn}>
            Bid
          </Button>
        </InputGroup>

      {/*<div className={classes.bidWrapper}>
        <button
          className={auctionEnded ? classes.bidBtnAuctionEnded : classes.bidBtn}
          onClick={auctionEnded ? settleAuctionHandler : placeBidHandler}
          disabled={placeBidState.status === 'Mining' || settleAuctionState.status === 'Mining'}
        >
          {bidButtonContent.loading ? <Spinner animation="border" /> : bidButtonContent.content}
        </button>
        <input
          className={auctionEnded ? classes.bidInputAuctionEnded : classes.bidInput}
          type="number"
          placeholder="ETH"
          min="0"
          value={displayMinBid ? minBidEth(minBid) : bidInput}
          onChange={bidInputHandler}
          ref={bidInputRef}
        ></input>
      </div>*/}
    </>
  );
};
export default Bid;<|MERGE_RESOLUTION|>--- conflicted
+++ resolved
@@ -9,12 +9,8 @@
 import { utils, BigNumber as EthersBN } from 'ethers';
 import BigNumber from 'bignumber.js';
 import classes from './Bid.module.css';
-<<<<<<< HEAD
-import { Spinner } from 'react-bootstrap';
-=======
 import Modal from '../Modal';
 import { Spinner, InputGroup, FormControl, Button } from 'react-bootstrap';
->>>>>>> f9547bd8
 import { useAuctionMinBidIncPercentage } from '../../wrappers/nounsAuction';
 import { useAppDispatch } from '../../hooks';
 import { AlertModal, setAlertModal } from '../../state/slices/application';
@@ -211,33 +207,12 @@
 
   return (
     <>
-<<<<<<< HEAD
-      {auction && (
-        <div className={classes.bidWrapper}>
-          <button
-            className={auctionEnded ? classes.bidBtnAuctionEnded : classes.bidBtn}
-            onClick={auctionEnded ? settleAuctionHandler : placeBidHandler}
-            disabled={placeBidState.status === 'Mining' || settleAuctionState.status === 'Mining'}
-          >
-            {bidButtonContent.loading ? <Spinner animation="border" /> : bidButtonContent.content}
-          </button>
-          <input
-            className={auctionEnded ? classes.bidInputAuctionEnded : classes.bidInput}
-=======
-      {modal.show && (
-        <Modal
-          title={modal.title}
-          content={<p>{modal.message}</p>}
-          onDismiss={dismissModalHanlder}
-        />
-      )}
       <InputGroup>
 
           <FormControl
             aria-label="Example text with button addon"
             aria-describedby="basic-addon1"
             className={classes.bidInput}
->>>>>>> f9547bd8
             type="number"
             placeholder={`Min bid: ${displayMinBid ? minBidEth(minBid) : bidInput} ETH`}
             min="0"
