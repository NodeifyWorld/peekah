.bidWrapper {
  margin: 1rem 0;
}

.bidBtn {
  margin-left: 1rem;
  width: 40%;
  height: 3rem;
  color: white;
  border: transparent;
  background-color: var(--brand-black);
  font-weight: bold;
}

.bidBtn:hover,
.bidBtn:active,
.bidBtn:focus,
.bidBtn:disabled {
  background-color: gray !important;
<<<<<<< HEAD
=======
  outline: none !important;
  box-shadow: none !important;
>>>>>>> 9e9c029c
}

.bidInput {
  width: 60%;
  height: 3rem;
  color: black;
  border: 1px solid white;
  background-color: transparent;
  border-radius: 0.25rem !important;
  background-color: white;
  font-weight: bold;
<<<<<<< HEAD
=======
  outline: none !important;
  box-shadow: none !important;
}
.bidInput:focus {
  border: none !important;
>>>>>>> 9e9c029c
}
.bidInput::-webkit-input-placeholder,
.bidInput::-moz-placeholder,
.bidInput::-ms-input-placeholder {
  font-weight: bold;
  color: #afb2b3;
}

.bidBtnAuctionEnded {
  width: 100%;
  height: 3rem;
  color: white;
<<<<<<< HEAD
}

.bidBtnAuctionEnded:hover {
  background-color: var(--brand-dark-red);
=======
  border: transparent;
  background-color: var(--brand-black);
  font-weight: bold;
}

.bidBtnAuctionEnded:hover,
.bidBtnAuctionEnded:active,
.bidBtnAuctionEnded:focus {
  background-color: gray !important;
>>>>>>> 9e9c029c
  color: rgb(209, 207, 207);
  outline: none !important;
  box-shadow: none;
}

.bidInputAuctionEnded {
  display: none;
}

.bidInput:focus {
  outline: none;
}

/* REMOVE UP/DOWN ARROWS FROM INPUT */
/* Chrome, Safari, Edge, Opera */
.bidInput::-webkit-outer-spin-button,
.bidInput::-webkit-inner-spin-button {
  -webkit-appearance: none;
  margin: 0;
}
/* Firefox */
.bidInput[type='number'] {
  -moz-appearance: textfield;
}

@media (max-width: 992px) {
  .bidInput {
    border-color: #c3c3c3;
  }
}<|MERGE_RESOLUTION|>--- conflicted
+++ resolved
@@ -17,11 +17,8 @@
 .bidBtn:focus,
 .bidBtn:disabled {
   background-color: gray !important;
-<<<<<<< HEAD
-=======
   outline: none !important;
   box-shadow: none !important;
->>>>>>> 9e9c029c
 }
 
 .bidInput {
@@ -33,14 +30,11 @@
   border-radius: 0.25rem !important;
   background-color: white;
   font-weight: bold;
-<<<<<<< HEAD
-=======
   outline: none !important;
   box-shadow: none !important;
 }
 .bidInput:focus {
   border: none !important;
->>>>>>> 9e9c029c
 }
 .bidInput::-webkit-input-placeholder,
 .bidInput::-moz-placeholder,
@@ -53,12 +47,6 @@
   width: 100%;
   height: 3rem;
   color: white;
-<<<<<<< HEAD
-}
-
-.bidBtnAuctionEnded:hover {
-  background-color: var(--brand-dark-red);
-=======
   border: transparent;
   background-color: var(--brand-black);
   font-weight: bold;
@@ -68,7 +56,6 @@
 .bidBtnAuctionEnded:active,
 .bidBtnAuctionEnded:focus {
   background-color: gray !important;
->>>>>>> 9e9c029c
   color: rgb(209, 207, 207);
   outline: none !important;
   box-shadow: none;
