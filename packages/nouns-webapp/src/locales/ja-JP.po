msgid ""
msgstr ""
"POT-Creation-Date: 2022-04-27 06:39-0700\n"
"MIME-Version: 1.0\n"
"Content-Type: text/plain; charset=UTF-8\n"
"Content-Transfer-Encoding: 8bit\n"
"X-Generator: @lingui/cli\n"
"Language: ja\n"
"Plural-Forms: nplurals=1; plural=0;\n"
"X-Crowdin-Project: nounswtf\n"
"X-Crowdin-Project-ID: 511110\n"
"X-Crowdin-Language: ja\n"
"X-Crowdin-File: messages.po\n"
"X-Crowdin-File-ID: 4\n"
"Project-Id-Version: nounswtf\n"
"Language-Team: Japanese\n"
"PO-Revision-Date: 2022-05-05 04:36\n"
"Report-Msgid-Bugs-To: \n"
"Last-Translator: \n"

#: src/components/Documentation/index.tsx
msgid "'Nounders' are the group of ten builders that initiated Nouns. Here are the Nounders:"
msgstr "「Nounders」とはNounsの創業に携わった10人の創業者のことであり、以下の人物で構成されています："

#: src/components/Documentation/index.tsx
msgid "100% of Noun auction proceeds are trustlessly sent to the treasury."
msgstr "Nounオークションの売上は、第三者の介入無しで 100％トレジャリーに送られる仕組みになっています。"

#: src/pages/Nounders/index.tsx
msgid "3.5 artists, 6.5 technologists"
msgstr "3.5アーティスト、6.5技術者"

#: src/pages/NotFound/index.tsx
msgid "404: This is not the person, place, or thing you're looking for..."
msgstr "404: お探しの人、場所、物は見つかりませんでした。"

#: src/components/NounProfileVoteRow/index.tsx
msgid "Absent for"
msgstr "不参加"

#: src/components/VoteCard/index.tsx
msgid "Abstain"
msgstr "棄権"

#: src/components/VoteModal/index.tsx
msgid "Abstain from voting on Prop {0}"
msgstr "Propへの投票を棄権する {0} "

#: src/components/NounProfileVoteRow/index.tsx
msgid "Abstained on"
msgstr "棄権しました。"

#: src/pages/Playground/index.tsx
msgid "Accessory"
msgstr "付属品"

#: src/components/NounProfileVoteRow/index.tsx
#: src/components/ProposalStatus/index.tsx
msgid "Active"
msgstr "実行されました"

#: src/components/ProfileActivityFeed/index.tsx
msgid "Activity"
msgstr "アクティビティ"

#: src/components/ProposalTransactionFormModal/index.tsx
#: src/pages/CreateProposal/index.tsx
msgid "Add Transaction"
msgstr "トランザクションを追加する"

#: src/components/ProposalTransactionFormModal/index.tsx
msgid "Add a Proposal Transaction"
msgstr "提案するトランザクションを追加する"

#: src/pages/CreateProposal/index.tsx
msgid "Add one or more transactions and describe your proposal for the community. The proposal cannot modified after submission, so please verify all information before submitting. The voting period will begin after 2 1/3 days and last for 3 days."
msgstr "トランザクション を１つ以上追加し、提案をコミュニティに説明してください。 提案は提出後に変更することが出来ませんので、事前に全ての情報を確認してください。 投票期間は56時間後に始まり、3日間続く予定です。"

#: src/components/ProposalTransactionFormModal/index.tsx
msgid "Address"
msgstr "アドレス"

#: src/components/ProposalTransactionFormModal/index.tsx
msgid "Address (Callee or Recipient)"
msgstr "アドレス (他のスマート契約者であるカーリー、又はETHを受け取る受信者)"

#: src/components/VoteCard/index.tsx
msgid "Against"
msgstr "反対"

#: src/components/NounderNounContent/index.tsx
msgid "All Noun auction proceeds are sent to the"
msgstr "すべてのNounオークションの収益は、"

#: src/pages/Nounders/index.tsx
msgid "All Noun auction proceeds are sent to the Nouns DAO. For this reason, we, the project's founders (‘Nounders’) have chosen to compensate ourselves with Nouns. Every 10th noun for the first 5 years of the project will be sent to our multisig (5/10), where it will be vested and distributed to individual Nounders."
msgstr "Nounオークションの収益は全て Nouns DAOに送られます。その為、我々、プロジェクトの創設者 (Nounders) はNounsで自らを補償することに決めました。 プロジェクトの最初の5年間の間は、毎回10体目のNounがマルチシグ(5/10) に送られた後、個々のナウンダーズに与えられ、配布されます。"

#: src/components/Documentation/index.tsx
msgid "All Nouns are members of Nouns DAO."
msgstr "Nounsは全員Nouns DAOの会員です。"

#: src/pages/CreateProposal/index.tsx
msgid "All Proposals"
msgstr "全ての提案"

#: src/components/ProposalTransactionFormModal/index.tsx
msgid "Arguments"
msgstr "引数"

#: src/components/Documentation/index.tsx
msgid "Artwork is generative and stored directly on-chain (not IPFS)."
msgstr "生成されたアートワークは直接オンチェーンに保存されます(IPFSではありません)。"

#: src/components/AuctionTimer/index.tsx
#: src/components/AuctionTimer/index.tsx
msgid "Auction ended"
msgstr "オークションが終了しました"

#: src/components/AuctionTimer/index.tsx
msgid "Auction ends in"
msgstr "オークション終了まで"

#: src/components/ProposalTransactionFormModal/index.tsx
msgid "Back"
msgstr "戻る"

#: src/pages/Playground/index.tsx
msgid "Background"
msgstr "背景"

#: src/components/Documentation/index.tsx
msgid "Because 100% of Noun auction proceeds are sent to Nouns DAO, Nounders have chosen to compensate themselves with Nouns. Every 10th Noun for the first 5 years of the project (Noun ids #0, #10, #20, #30 and so on) will be automatically sent to the Nounder's multisig to be vested and shared among the founding members of the project."
msgstr "Nounオークションの収益の100%がNouns DAOに送られるため、Nounderは自分達をNounsで補償することに決めました。プロジェクトの最初の5年間の間、毎回10番目のNoun (Noun ID #0, #10, #20, #30 など) が自動的にNoundersのマルチシグに送られ、プロジェクトの創設メンバー達に与えられて、共有されます。"

#: src/components/Bid/index.tsx
#: src/components/Bid/index.tsx
msgid "Bid"
msgstr "入札"

#: src/components/NounInfoCard/index.tsx
msgid "Bid history"
msgstr "入札履歴"

#: src/components/Bid/index.tsx
msgid "Bid was placed successfully!"
msgstr "正常に入札されました！"

#: src/components/NounInfoCard/index.tsx
msgid "Bids"
msgstr "入札"

#: src/components/BidHistoryModal/index.tsx
msgid "Bids for"
msgstr "入札"

#: src/components/BidHistoryModal/index.tsx
msgid "Bids will appear here"
msgstr "入札はここに表示されます"

#: src/pages/Playground/index.tsx
msgid "Body"
msgstr "体"

#: src/components/NounInfoRowBirthday/index.tsx
msgid "Born"
msgstr "誕生"

#: src/components/NounProfileVoteRow/index.tsx
#: src/components/ProposalStatus/index.tsx
msgid "Canceled"
msgstr "キャンセルしました"

#: src/components/VoteModal/index.tsx
msgid "Cast 1 vote against Prop {0}"
msgstr "Prop {0} に対しての反対票を1票投じてください"

#: src/components/VoteModal/index.tsx
msgid "Cast 1 vote for Prop {0}"
msgstr "提案 {0} に 対する1 票を投票してください"

#: src/components/VoteModal/index.tsx
msgid "Cast {0} votes against Prop {1}"
msgstr "提案 {1} に対して {0} 反対票を投じてください"

#: src/components/VoteModal/index.tsx
msgid "Cast {0} votes for Prop {1}"
msgstr "提案 \"{1}\" にする1票を投票\"{0}\"してください"

#: src/components/WalletConnectModal/index.tsx
msgid "Clear WalletConnect Data"
msgstr "WalletConnect データを消去"

#: src/components/Documentation/index.tsx
msgid "Compound Governance"
msgstr "コンパウンドガバナンス"

#: src/components/NavWallet/WalletConnectButton/index.tsx
msgid "Connect"
msgstr "接続する"

#: src/components/ProposalHeader/index.tsx
msgid "Connect a wallet to vote."
msgstr "投票するためにウォレットを接続してください。"

#: src/components/Proposals/index.tsx
msgid "Connect wallet to make a proposal."
msgstr "提案するためにはウォレットに接続してください。"

#: src/components/WalletConnectModal/index.tsx
msgid "Connect your wallet"
msgstr "ウォレットに接続してください"

#: src/components/CreateProposalButton/index.tsx
#: src/pages/CreateProposal/index.tsx
msgid "Create Proposal"
msgstr "提案を作成"

#: src/components/Documentation/index.tsx
msgid "Cryptopunks"
msgstr "クリプトパンクス"

#: src/components/CurrentBid/index.tsx
msgid "Current bid"
msgstr "現在の入札額"

#: src/components/NavBar/index.tsx
msgid "DAO"
msgstr "DAO"

#: src/components/Documentation/index.tsx
msgid "Daily Auctions"
msgstr "デイリーオークション"

#: src/components/NounProfileVoteRow/index.tsx
#: src/components/ProposalStatus/index.tsx
msgid "Defeated"
msgstr "却下"

#: src/components/ProposalContent/index.tsx
msgid "Description"
msgstr "説明"

#: src/components/NavWallet/index.tsx
msgid "Disconnect"
msgstr "切断する"

#: src/components/Footer/index.tsx
msgid "Discord"
msgstr "Discord"

#: src/components/NavBar/index.tsx
msgid "Discourse"
msgstr "Discourse"

#: src/components/NavBar/index.tsx
msgid "Docs"
msgstr "ドキュメント"

#: src/components/Banner/index.tsx
msgid "EVERY DAY,"
msgstr "毎日"

#: src/components/Documentation/index.tsx
msgid "Each time an auction is settled, the settlement transaction will also cause a new Noun to be minted and a new 24 hour auction to begin."
msgstr "オークションが決済される度に、決済取引によって新しいNounがミントされ、また新たに24時間のオークションが開催されます。"

#: src/pages/Vote/index.tsx
msgid "Ended"
msgstr "終了しました"

#: src/pages/Vote/index.tsx
msgid "Ends"
msgstr "終了日"

#: src/components/AuctionTimer/index.tsx
msgid "Ends on"
msgstr "終了日時"

#: src/components/Proposals/index.tsx
msgid "Ends {0}"
msgstr "残り{0} で終了します"

#: src/components/Bid/index.tsx
#: src/components/Bid/index.tsx
#: src/components/VoteModal/index.tsx
#: src/pages/CreateProposal/index.tsx
#: src/pages/Vote/index.tsx
msgid "Error"
msgstr "エラー"

#: src/components/NounInfoRowBirthday/index.tsx
msgid "Error fetching Noun birthday"
msgstr "Nounの誕生日を取得できませんでした"

#: src/components/Footer/index.tsx
#: src/components/NounInfoCard/index.tsx
msgid "Etherscan"
msgstr "Etherscan"

#: src/pages/Vote/index.tsx
msgid "Execute"
msgstr "実行する"

#: src/components/NounProfileVoteRow/index.tsx
#: src/components/ProposalStatus/index.tsx
msgid "Executed"
msgstr "実行しました"

#: src/components/NounProfileVoteRow/index.tsx
#: src/components/ProposalStatus/index.tsx
msgid "Expired"
msgstr "期限切れです"

#: src/components/Proposals/index.tsx
msgid "Expires {0}"
msgstr "残り {0} で期限切れになります"

#: src/pages/Playground/index.tsx
msgid "Explore"
msgstr "探索"

#: src/components/Banner/index.tsx
msgid "FOREVER."
msgstr "永遠に。"

#: src/pages/Vote/index.tsx
msgid "Failed to fetch"
msgstr "取得できませんでした"

#: src/components/ProfileActivityFeed/index.tsx
msgid "Failed to fetch Noun activity history"
msgstr "Noun の活動履歴の取得に失敗しました。"

#: src/components/NounInfoRowHolder/index.tsx
msgid "Failed to fetch Noun info"
msgstr "Nounに関する情報の取得に失敗しました"

#: src/components/VoteCard/index.tsx
msgid "For"
msgstr "賛成"

#: src/components/NounderNounContent/index.tsx
msgid "For this reason, we, the project's founders (‘Nounders’) have chosen to compensate ourselves with Nouns. Every 10th Noun for the first 5 years of the project will be sent to our multisig (5/10), where it will be vested and distributed to individual Nounders."
msgstr "その為、我々、プロジェクトの創設者 (Nounders) はNounsで自らを補償することに決めました。 プロジェクトの最初の5年間の間は、毎回10体目のNounがマルチシグ(5/10) に送られた後、個々のナウンダーズに与えられ、配布されます。"

#: src/components/Footer/index.tsx
msgid "Forums"
msgstr "Forums"

#: src/components/ProposalTransactionFormModal/index.tsx
msgid "Function"
msgstr "関数"

#: src/components/ProposalTransactionFormModal/index.tsx
msgid "Function (Optional)"
msgstr "関数 (任意)"

#: src/pages/Playground/index.tsx
msgid "Generate Nouns"
msgstr "Nounsを作る"

#: src/pages/Playground/index.tsx
msgid "Glasses"
msgstr "メガネ"

#: src/pages/Governance/index.tsx
msgid "Governance"
msgstr "ガバナンス"

#: src/components/Documentation/index.tsx
msgid "Governance ‘Slow Start’"
msgstr "ガバナンス「スロースタート」"

#: src/pages/Playground/index.tsx
msgid "Head"
msgstr "頭"

#: src/components/NounInfoRowHolder/index.tsx
msgid "Held by"
msgstr "主催者："

#: src/components/AuctionActivity/index.tsx
msgid "Help mint the next Noun"
msgstr "次にミントされるNounの投票をしてください"

#: src/components/Documentation/index.tsx
msgid "In addition to the precautions taken by Compound Governance, Nounders have given themselves a special veto right to ensure that no malicious proposals can be passed while the Noun supply is low. This veto right will only be used if an obviously harmful governance proposal has been passed, and is intended as a last resort."
msgstr "コンパウンドガバナンスによる予防措置に加えて、Nounの供給量が少ない間に悪意のある議案が通らないように、Noundersは特別な拒否権を保有しています。この拒否権は、明らかに有害なガバナンスの提案が可決された場合にのみ行使され、最後の手段として使用されます。"

#: src/components/Bid/index.tsx
msgid "Insufficient bid amount 🤏"
msgstr "入札額が不足しています🤏"

#: src/components/NavLocaleSwitcher/index.tsx
msgid "Language"
msgstr "言語"

#: src/components/NounderNounContent/index.tsx
msgid "Learn more"
msgstr "詳細はこちら"

#: src/components/Documentation/index.tsx
msgid "Learn more below, or start creating Nouns off-chain using the {playgroundLink}."
msgstr "詳しくは以下をご覧ください。また、{playgroundLink} を使いNounsのオフチェーンの作成をすることもできます。"

#: src/components/NounInfoRowHolder/index.tsx
msgid "Loading..."
msgstr "ロード中..."

#: src/components/ProposalTransactionFormModal/index.tsx
msgid "Next"
msgstr "次へ"

#: src/components/ProposalTransactionFormModal/index.tsx
msgid "No arguments required"
msgstr "引数は必要ありません"

#: src/components/Documentation/index.tsx
msgid "No explicit rules exist for attribute scarcity; all Nouns are equally rare."
msgstr "Nounsは全て等しく希少なため、属性の希少性についての明確なルールは存在しません。"

#: src/components/Proposals/index.tsx
msgid "No proposals found"
msgstr "提案が見つかりません"

#: src/components/ProposalTransactionFormModal/index.tsx
#: src/components/ProposalTransactionFormModal/index.tsx
#: src/components/ProposalTransactionFormModal/index.tsx
msgid "None"
msgstr "なし"

#: src/pages/Governance/index.tsx
msgid "Noun"
msgstr "Noun"

#: src/components/Documentation/index.tsx
msgid "Noun Seeder Contract"
msgstr "Nounシーダー契約"

#: src/components/Documentation/index.tsx
msgid "Noun Traits"
msgstr "Nounsの特徴"

#: src/components/AuctionActivityNounTitle/index.tsx
msgid "Noun {0}"
msgstr "Noun {0}"

#: src/components/Documentation/index.tsx
msgid "Nounder distributions don't interfere with the cadence of 24 hour auctions. Nouns are sent directly to the Nounder's Multisig, and auctions continue on schedule with the next available Noun ID."
msgstr "Nounder配布により24時間オークションの頻度に影響が及ぶことはありません。 NounsはNounderのマルチシグに直接送られ、オークションは次の有効なNouns IDによって予定通り継続されます。"

#: src/components/Documentation/index.tsx
msgid "Nounder's Reward"
msgstr "Nounderへの報酬"

#: src/components/Documentation/index.tsx
msgid "Nounders receive rewards in the form of Nouns (10% of supply for first 5 years)."
msgstr "Nounderには、Nounsという形で報酬が与えられます (最初の5年間は供給量の10％)。"

#: src/components/Documentation/index.tsx
msgid "Nounders will proveably revoke this veto right when they deem it safe to do so. This decision will be based on a healthy Noun distribution and a community that is engaged in the governance process."
msgstr "Nounderは、安全であると判断した場合、この拒否権を無効にすることが出来ます。この決定は、健全なNounの分布と、ガバナンスプロセスに関与しているコミュニティに基づいて行われます。"

#: src/pages/Nounders/index.tsx
msgid "Nounders' Reward"
msgstr "Nounderへの報酬"

#: src/pages/Governance/index.tsx
msgid "Nouns"
msgstr "Nouns"

#: src/components/NounInfoRowHolder/index.tsx
msgid "Nouns Auction House"
msgstr "Nounsオークションハウス"

#: src/components/Documentation/index.tsx
#: src/components/NounderNounContent/index.tsx
#: src/pages/Governance/index.tsx
msgid "Nouns DAO"
msgstr "Nouns DAO"

#: src/components/Documentation/index.tsx
msgid "Nouns DAO uses a fork of {compoundGovLink}."
msgstr "Nouns DAOは {compoundGovLink} のフォークを使用しています。"

#: src/components/Documentation/index.tsx
msgid "Nouns DAO utilizes a fork of {compoundGovLink} and is the main governing body of the Nouns ecosystem. The Nouns DAO treasury receives 100% of ETH proceeds from daily Noun auctions. Each Noun is an irrevocable member of Nouns DAO and entitled to one vote in all governance matters. Noun votes are non-transferable (if you sell your Noun the vote goes with it) but delegatable, which means you can assign your vote to someone else as long as you own your Noun."
msgstr "Nouns DAOは {compoundGovLink} のフォークを利用しており、Nounsエコシステムの主要な統治機関です。毎日起こるNounオークションから得られるETHの収益の100％はNouns DAO トレジャリーにて受け取られています。各NounはNouns DAOの変更不可能なメンバーであり、すべてのガバナンスの問題で1票の投票権を有します。Nounの票は譲渡できませんが (Nounの売却にはそれに応じて票も移ります)、委任することができます。"

#: src/pages/Playground/index.tsx
msgid "Nouns Protocol"
msgstr "Nounsプロトコル"

#: src/components/Documentation/index.tsx
<<<<<<< HEAD
msgid "Nouns are an experimental attempt to improve the formation of on-chain avatar communities. While projects such as {cryptopunksLink} have attempted to bootstrap digital community and identity, Nouns attempt to bootstrap identity, community, governance, and a treasury that can be used by the community."
msgstr "Nouns は、オンチェーン・アバターコミュニティの形成を改善するための実験的な試みです。{cryptopunksLink} などのプロジェクトがデジタルコミュニティとアイデンティティの構築を試みているのに対し、Nounsはアイデンティティ、コミュニティ、ガバナンス、そしてコミュニティが使用できるトレジャリーを構築することを試みています。"
=======
msgid "Nouns are an experimental attempt to improve the formation of on-chain avatar communities. While projects such as {cryptopunksLink} have attempted to bootstrap digital community and identity, Nouns attempt to bootstrap identity, community, governance, and a treasury that can be used by the community"
msgstr ""
"Nouns は、オンチェーン・アバターコミュニティの形成を改善するための実験的な試みです。 \n"
"{cryptopunksLink} などのプロジェクトがデジタルコミュニティとアイデンティティの構築を試みているのに対し、Nounsはアイデンティティ、コミュニティ、ガバナンス、そしてコミュニティが使用できるトレジャリーを構築することを試みています。"
>>>>>>> 08646a9d

#: src/components/Documentation/index.tsx
msgid "Nouns are generated randomly based Ethereum block hashes. There are no 'if' statements or other rules governing Noun trait scarcity, which makes all Nouns equally rare. As of this writing, Nouns are made up of:"
msgstr "Nounsは、イーサリアムのブロックハッシュに基づいてランダムに生成されます。Nounの特徴の希少性を管理する「if」ステートメントやその他のルールは存在しないため、すべてのNounが等しく希少となります。現時点では、Nounsは以下のもので構成されています："

#: src/components/Documentation/index.tsx
msgid "Nouns are stored directly on Ethereum and do not utilize pointers to other networks such as IPFS. This is possible because Noun parts are compressed and stored on-chain using a custom run-length encoding (RLE), which is a form of lossless compression."
msgstr "NounはEthereum上に直接保存されるため、IPFSのような他のネットワークへのポインタを利用することはありません。これは、Nounのパーツが可逆圧縮の一種であるカスタムのランレングス圧縮 (RLE) を使用してオンチェーンで圧縮・保存されていることから実現したものです。"

#: src/components/Documentation/index.tsx
msgid "Nouns artwork is in the {publicDomainLink}."
msgstr "Nounsのアートワークは {publicDomainLink} にあります。"

#: src/pages/Governance/index.tsx
msgid "Nouns govern <0>Nouns DAO</0>. Nouns can vote on proposals or delegate their vote to a third party. A minimum of <1>{nounsRequired} {0}</1> is required to submit proposals."
msgstr "Nounsが統治する <0>Nouns DAO</0> 。Nounsは提案に対して投票したり、第三者に投票を委任することができますが、提案の提出には最低でも <1>{nounsRequired} {0}</1> 以上が必要です。"

#: src/components/Banner/index.tsx
msgid "ONE NOUN,"
msgstr "1つのNOUNを"

#: src/components/Documentation/index.tsx
msgid "On-Chain Artwork"
msgstr "オンチェーンアートワーク"

#: src/components/Documentation/index.tsx
msgid "One Noun is equal to one vote."
msgstr "1体のNounにつき、1票の投票件を得ることができます。"

#: src/components/Documentation/index.tsx
msgid "One Noun is trustlessly auctioned every 24 hours, forever."
msgstr "Nounsは24時間ごとに1体ずつ、第三者の介入無しでオークションに出され続けます。"

#: src/pages/Playground/index.tsx
msgid "Only 32x32 PNG images are accepted"
msgstr "32x32 PNG画像のみ受け付けています"

#: src/components/ProposalHeader/index.tsx
msgid "Only Nouns you owned or were delegated to you before {0} are eligible to vote."
msgstr "投票できるのは {0} 以前に所有していた、または委任されたNounsのみです。"

#: src/components/NounProfileVoteRow/index.tsx
#: src/components/ProposalStatus/index.tsx
msgid "Pending"
msgstr "保留中"

#: src/components/Bid/index.tsx
#: src/components/Bid/index.tsx
#: src/components/Bid/index.tsx
msgid "Place bid"
msgstr "入札をする"

#: src/components/Documentation/index.tsx
#: src/components/NavBar/index.tsx
#: src/pages/Playground/index.tsx
msgid "Playground"
msgstr "遊び場"

#: src/components/Bid/index.tsx
msgid "Please place a bid higher than or equal to the minimum bid amount of {0} ETH"
msgstr "最低入札額の {0} ETHと同じかそれ以上の入札額を設定してください"

#: src/components/Bid/index.tsx
#: src/components/Bid/index.tsx
#: src/components/Bid/index.tsx
#: src/components/Bid/index.tsx
#: src/components/VoteModal/index.tsx
#: src/components/VoteModal/index.tsx
#: src/pages/CreateProposal/index.tsx
#: src/pages/CreateProposal/index.tsx
#: src/pages/Vote/index.tsx
#: src/pages/Vote/index.tsx
msgid "Please try again."
msgstr "もう一度やり直してください。"

#: src/components/ProposalEditor/index.tsx
msgid "Preview:"
msgstr "プレビュー："

#: src/components/ProposalEditor/index.tsx
msgid "Proposal"
msgstr "提案"

#: src/pages/CreateProposal/index.tsx
msgid "Proposal Created!"
msgstr "提案を作成しました！"

#: src/pages/Vote/index.tsx
msgid "Proposal Executed!"
msgstr "提案が実行されました！"

#: src/pages/Vote/index.tsx
msgid "Proposal Queued!"
msgstr "提案が待機されました！"

#: src/components/ProposalHeader/index.tsx
msgid "Proposal {0}"
msgstr "提案 {0}"

#: src/components/Proposals/index.tsx
msgid "Proposals"
msgstr "提案"

#: src/components/Proposals/index.tsx
msgid "Proposals submitted by community members will appear here."
msgstr "コミュニティメンバーが提出した提案はここに表示されます。"

#: src/components/ProposalContent/index.tsx
msgid "Proposed Transactions"
msgstr "提案中のトランザクション"

#: src/components/ProposalContent/index.tsx
msgid "Proposer"
msgstr "提案者"

#: src/pages/Vote/index.tsx
msgid "Queue"
msgstr "キュー"

#: src/components/NounProfileVoteRow/index.tsx
#: src/components/ProposalStatus/index.tsx
msgid "Queued"
msgstr "キューに入りました"

#: src/pages/Vote/index.tsx
msgid "Quorum"
msgstr "定足数"

#: src/components/VoteModal/index.tsx
msgid "Reason (Optional)"
msgstr "理由\"(任意)\""

#: src/components/LanguageSelectionModal/index.tsx
msgid "Select Language"
msgstr "言語を選択"

#: src/components/Bid/index.tsx
msgid "Settle"
msgstr "決済する"

#: src/components/Bid/index.tsx
#: src/components/Bid/index.tsx
#: src/components/Bid/index.tsx
#: src/components/Bid/index.tsx
msgid "Settle Auction"
msgstr "オークションを決済する"

#: src/components/SettleManuallyBtn/index.tsx
msgid "Settle manually"
msgstr "手動で決済する"

#: src/components/Bid/index.tsx
msgid "Settled auction successfully!"
msgstr "オークションが正常に決済されました！"

#: src/components/Documentation/index.tsx
msgid "Settlement of one auction kicks off the next."
msgstr "オークションの決済が１つ終わる度に次が始まります。"

#: src/components/ProfileActivityFeed/index.tsx
msgid "Show all {0} events"
msgstr "すべての {0} イベントを表示"

#: src/components/ProfileActivityFeed/index.tsx
msgid "Show fewer"
msgstr "少なく表示する"

#: src/components/NavWallet/index.tsx
msgid "Sign out"
msgstr "サインアウト"

#: src/pages/Vote/index.tsx
msgid "Starts"
msgstr "開始"

#: src/components/Proposals/index.tsx
msgid "Starts {0}"
msgstr "あと{0}で始まります"

#: src/components/Proposals/index.tsx
#: src/components/Proposals/index.tsx
msgid "Submit Proposal"
msgstr "提案を提出"

#: src/components/VoteModal/index.tsx
msgid "Submit Vote"
msgstr "投票を提出"

#: src/components/ProposalHeader/index.tsx
msgid "Submit vote"
msgstr "投票を提出"

#: src/components/NounProfileVoteRow/index.tsx
#: src/components/ProposalStatus/index.tsx
msgid "Succeeded"
msgstr "成功しました"

#: src/components/Bid/index.tsx
#: src/components/Bid/index.tsx
#: src/pages/CreateProposal/index.tsx
#: src/pages/Vote/index.tsx
msgid "Success"
msgstr "成功"

#: src/components/Documentation/index.tsx
msgid "Summary"
msgstr "まとめ"

#: src/components/NavWallet/index.tsx
msgid "Switch"
msgstr "切り替え"

#: src/components/NavWallet/index.tsx
msgid "Switch wallet"
msgstr "ウォレットを切り替える"

#: src/pages/Vote/index.tsx
msgid "Taken at block"
msgstr "ブロックで撮影"

#: src/components/VoteModal/index.tsx
msgid "Thank you for voting."
msgstr "投票ありがとうございます。"

#: src/components/Documentation/index.tsx
msgid "The Noun Seeder contract is used to determine Noun traits during the minting process. The seeder contract can be replaced to allow for future trait generation algorithm upgrades. Additionally, it can be locked by the Nouns DAO to prevent any future updates. Currently, Noun traits are determined using pseudo-random number generation:"
msgstr "Nounシーダー契約は、ミントのプロセスでNounsの特徴を決定するために使用されます。シーダー契約は、今後の特徴生成アルゴリズムのアップグレードを可能にするために変更することができ、さらに、今後のアップデートを防ぐためにNouns DAOによってロックすることも可能です。現在、Nounsの特徴は擬似乱数生成を用い決められています。"

#: src/pages/Nounders/index.tsx
msgid "The Nounders"
msgstr "Nounders"

#: src/pages/Nounders/index.tsx
msgid "The Nounders reward is intended as compensation for our pre and post-launch contributions to the project, and to help us participate meaningfully in governance as the project matures. Since there are 10 Nounders, after 5 years each Nounder could receive up to 1% of the Noun supply."
msgstr "Noundersの報酬は、プロジェクト開始前と開始後の貢献に対する対価として提供されるほか、プロジェクトが成熟するにつれ、ガバナンスに有意義に参加できるよう支援することも目的としています。Noundersは10人なので、5年後には各ナウンダーは最大でNounの供給量の1%を受け取ることができます。"

#: src/components/Documentation/index.tsx
msgid "The Nouns Auction Contract will act as a self-sufficient Noun generation and distribution mechanism, auctioning one Noun every 24 hours, forever. 100% of auction proceeds (ETH) are automatically deposited in the Nouns DAO treasury, where they are governed by Noun owners."
msgstr "Nounsオークション契約は、Noun生成・分配の自律的なメカニズムとして機能するため、24時間ごとに1体のNounを永遠にオークションにかけ続けます。オークションの収益 (ETH) は100%自動的にNounの所有者によって管理されている、Nouns DAO のトレジャリーに預けられます。"

#: src/components/Documentation/index.tsx
msgid "The compressed parts are efficiently converted into a single base64 encoded SVG image on-chain. To accomplish this, each part is decoded into an intermediate format before being converted into a series of SVG rects using batched, on-chain string concatenation. Once the entire SVG has been generated, it is base64 encoded."
msgstr "圧縮されたパーツは、オンチェインで効率よく1つのbase64エンコードされたSVG画像に変換されます。そのために、各パーツは中間フォーマットにデコードされた後、オンチェーンでの文字列連結により一連のSVG rectsに変換されます。SVG全体が生成されると、それはbase64でエンコードされます。"

#: src/pages/Playground/index.tsx
msgid "The playground was built using the {nounsProtocolLink}. Noun's traits are determined by the Noun Seed. The seed was generated using {nounsAssetsLink} and rendered using the {nounsSDKLink}."
msgstr "遊び場は{nounsProtocolLink} を使用して作られており、Nounの特徴は、Nounシードによって決まります。{nounsAssetsLink} でシードを生成し、{nounsSDKLink} でレンダリングされています。"

#: src/components/Documentation/index.tsx
msgid "The treasury is controlled exclusively by Nouns via governance."
msgstr "トレジャリーは、ガバナンスを通じてNounsが独占的に管理しています。"

#: src/components/VoteModal/index.tsx
msgid "There was an error voting for your account."
msgstr "アカウントの投票中にエラーが発生しました。"

#: src/components/ProfileActivityFeed/index.tsx
msgid "This Noun has no activity, since it was just created. Check back soon!"
msgstr "このNounは作成されたばかりで、動きがありません。また後ほどご確認ください！"

#: src/pages/Governance/index.tsx
msgid "This treasury exists for <0>Nouns DAO</0> participants to allocate resources for the long-term growth and prosperity of the Nouns project."
msgstr "このトレジャリーは、<0>Nouns DAO</0>の参加者がNounsプロジェクトの長期的な成長と繁栄目的に、リソースを配分するために存在しています。"

#: src/pages/Vote/index.tsx
msgid "Threshold"
msgstr "しきい値"

#: src/components/AuctionTimer/index.tsx
msgid "Time left"
msgstr "残り時間"

#: src/pages/CreateProposal/index.tsx
msgid "Tip:"
msgstr "コツ："

#: src/components/Documentation/index.tsx
msgid "Trait generation is not truly random. Traits can be predicted when minting a Noun on the pending block."
msgstr "特徴生成は完全にランダムというわけではなく、形質は、保留中のブロックにNounをミントする際に予想することができます。"

#: src/components/Bid/index.tsx
#: src/components/Bid/index.tsx
#: src/components/VoteModal/index.tsx
#: src/pages/CreateProposal/index.tsx
#: src/pages/Vote/index.tsx
msgid "Transaction Failed"
msgstr "取引に失敗しました"

#: src/pages/Vote/index.tsx
msgid "Transaction Successful!"
msgstr "取引に成功しました！"

#: src/components/NavBarTreasury/index.tsx
#: src/pages/Governance/index.tsx
msgid "Treasury"
msgstr "トレジャリー"

#: src/components/Footer/index.tsx
msgid "Twitter"
msgstr "Twitter"

#: src/components/NounProfileVoteRow/index.tsx
#: src/components/ProposalStatus/index.tsx
msgid "Undetermined"
msgstr "未決定"

#: src/pages/Playground/index.tsx
msgid "Upload"
msgstr "アップロード"

#: src/pages/Playground/index.tsx
msgid "Upload Custom Trait"
msgstr "カスタムの特徴をアップロード"

#: src/components/VoteModal/index.tsx
msgid "User Already Voted"
msgstr "ユーザーはすでに投票済みです"

#: src/components/ProposalTransactionFormModal/index.tsx
msgid "Value"
msgstr "値"

#: src/components/ProposalTransactionFormModal/index.tsx
msgid "Value in ETH (Optional)"
msgstr "ETHの価格 (任意)"

#: src/components/NounProfileVoteRow/index.tsx
#: src/components/ProposalStatus/index.tsx
msgid "Vetoed"
msgstr "拒否"

#: src/components/BidHistoryBtn/index.tsx
msgid "View all bids"
msgstr "すべての入札を表示"

#: src/components/Bid/index.tsx
msgid "Vote for the next Noun"
msgstr "次のNounに投票する"

#: src/components/VoteModal/index.tsx
msgid "Vote on Prop {0}"
msgstr "提案 {0} に投票"

#: src/components/NounProfileVoteRow/index.tsx
msgid "Voted aginst"
msgstr "反対に投票"

#: src/components/NounProfileVoteRow/index.tsx
msgid "Voted for"
msgstr "賛成に投票"

#: src/components/Documentation/index.tsx
msgid "WTF?"
msgstr "WTF?"

#: src/components/NounProfileVoteRow/index.tsx
msgid "Waiting for"
msgstr "待機"

#: src/components/Winner/index.tsx
#: src/components/Winner/index.tsx
msgid "What now?"
msgstr "これからどうする？"

#: src/components/Documentation/index.tsx
msgid "While settlement is most heavily incentivized for the winning bidder, it can be triggered by anyone, allowing the system to trustlessly auction Nouns as long as Ethereum is operational and there are interested bidders."
msgstr "決済は落札者に最も大きなインセンティブが与えられるが、誰でも起動できるため、Ethereumが稼働し、関心のある入札者がいる限り、システムは第三者の介入無しでNounsをオークションにかけることができます。"

#: src/components/Winner/index.tsx
msgid "Winner"
msgstr "落札者"

#: src/components/CurrentBid/index.tsx
msgid "Winning bid"
msgstr "落札"

#: src/components/Winner/index.tsx
msgid "You"
msgstr "あなた"

#: src/components/ProposalHeader/index.tsx
msgid "You <0>Abstained</0> from this proposal"
msgstr "あなたはこの提案から<0>棄権</0>しました"

#: src/components/CreateProposalButton/index.tsx
msgid "You already have an active or pending proposal"
msgstr "すでに有効または保留中の提案があります"

#: src/components/Documentation/index.tsx
msgid "You can experiment with off-chain Noun generation at the {playgroundLink}."
msgstr "{playgroundLink} にてオフチェーンのNoun生成を試すことができます。"

#: src/components/SettleManuallyBtn/index.tsx
msgid "You can settle manually in 1 minute"
msgstr "1分で手動で決済できます"

#: src/components/SettleManuallyBtn/index.tsx
msgid "You can settle manually in {0} minutes"
msgstr "{0} 分で手動で決済できます"

#: src/components/CreateProposalButton/index.tsx
msgid "You don't have enough votes to submit a proposal"
msgstr "提案を提出するのに十分な投票がありません"

#: src/components/Proposals/index.tsx
msgid "You have no Votes."
msgstr "投票がありません。"

#: src/components/ProposalHeader/index.tsx
msgid "You have no votes."
msgstr "投票がありません。"

#: src/components/CreateProposalButton/index.tsx
msgid "You must have {0} votes to submit a proposal"
msgstr "提案を提出するには {0} 票が必要です"

#: src/components/ProposalHeader/index.tsx
msgid "You voted <0>Against</0> this proposal"
msgstr "あなたはこの提案に<0>反対</0>を投票しました"

#: src/components/ProposalHeader/index.tsx
msgid "You voted <0>For</0> this proposal"
msgstr "あなたはこの提案<0>に</0>投票しました"

#: src/pages/Playground/index.tsx
msgid "You've generated {0} years worth of Nouns"
msgstr "{0} 年分のナウンを生成しました"

#: src/components/VoteModal/index.tsx
msgid "You've successfully voted on on prop {0}"
msgstr "あなたは提案 {0} に投票することに成功しました。"

#: src/components/Documentation/index.tsx
msgid "accessories (137)"
msgstr "付属品(137)"

#: src/components/AuctionTimer/index.tsx
msgid "at"
msgstr "の"

#: src/components/Documentation/index.tsx
msgid "backgrounds (2)"
msgstr "背景 (2)"

#: src/components/Documentation/index.tsx
msgid "bodies (30)"
msgstr "体 (30)"

#: src/components/Documentation/index.tsx
msgid "glasses (21)"
msgstr "メガネ (21)"

#: src/components/AuctionTimer/index.tsx
msgid "h"
msgstr "時間"

#: src/components/Documentation/index.tsx
msgid "heads (234)"
msgstr "頭 (234)"

#: src/components/AuctionTimer/index.tsx
msgid "m"
msgstr "分"

#: src/components/Bid/index.tsx
msgid "or more"
msgstr "かそれ以上"

#: src/components/Documentation/index.tsx
msgid "public domain"
msgstr "パブリックドメイン"

#: src/components/AuctionTimer/index.tsx
msgid "s"
msgstr "秒"

#: src/pages/Vote/index.tsx
msgid "{0} votes"
msgstr "{0} 票"

#: src/pages/Vote/index.tsx
msgid "{moveStateButtonAction} Proposal ⌐◧-◧"
msgstr "{moveStateButtonAction} 提案の順番 ⌐◧-◧"<|MERGE_RESOLUTION|>--- conflicted
+++ resolved
@@ -493,15 +493,8 @@
 msgstr "Nounsプロトコル"
 
 #: src/components/Documentation/index.tsx
-<<<<<<< HEAD
 msgid "Nouns are an experimental attempt to improve the formation of on-chain avatar communities. While projects such as {cryptopunksLink} have attempted to bootstrap digital community and identity, Nouns attempt to bootstrap identity, community, governance, and a treasury that can be used by the community."
 msgstr "Nouns は、オンチェーン・アバターコミュニティの形成を改善するための実験的な試みです。{cryptopunksLink} などのプロジェクトがデジタルコミュニティとアイデンティティの構築を試みているのに対し、Nounsはアイデンティティ、コミュニティ、ガバナンス、そしてコミュニティが使用できるトレジャリーを構築することを試みています。"
-=======
-msgid "Nouns are an experimental attempt to improve the formation of on-chain avatar communities. While projects such as {cryptopunksLink} have attempted to bootstrap digital community and identity, Nouns attempt to bootstrap identity, community, governance, and a treasury that can be used by the community"
-msgstr ""
-"Nouns は、オンチェーン・アバターコミュニティの形成を改善するための実験的な試みです。 \n"
-"{cryptopunksLink} などのプロジェクトがデジタルコミュニティとアイデンティティの構築を試みているのに対し、Nounsはアイデンティティ、コミュニティ、ガバナンス、そしてコミュニティが使用できるトレジャリーを構築することを試みています。"
->>>>>>> 08646a9d
 
 #: src/components/Documentation/index.tsx
 msgid "Nouns are generated randomly based Ethereum block hashes. There are no 'if' statements or other rules governing Noun trait scarcity, which makes all Nouns equally rare. As of this writing, Nouns are made up of:"
