--- conflicted
+++ resolved
@@ -394,12 +394,10 @@
 msgid "Head"
 msgstr "頭"
 
-<<<<<<< HEAD
+
 #: src/components/NounHoverCard/index.tsx
 #: src/components/NounInfoRowHolder/index.tsx
-=======
 #: src/components/Holder/index.tsx
->>>>>>> bee4b82e
 msgid "Held by"
 msgstr "主催者"
 
