msgid ""
msgstr ""
"POT-Creation-Date: 2022-04-27 06:39-0700\n"
"MIME-Version: 1.0\n"
"Content-Type: text/plain; charset=utf-8\n"
"Content-Transfer-Encoding: 8bit\n"
"X-Generator: @lingui/cli\n"
"Language: en-US\n"
"Project-Id-Version: \n"
"Report-Msgid-Bugs-To: \n"
"PO-Revision-Date: \n"
"Last-Translator: \n"
"Language-Team: \n"
"Plural-Forms: \n"

#: src/components/Documentation/index.tsx
msgid "'Nounders' are the group of ten builders that initiated Nouns. Here are the Nounders:"
msgstr "'Nounders' are the group of ten builders that initiated Nouns. Here are the Nounders:"

#: src/pages/Governance/index.tsx
#~ msgid ". Nouns can vote on proposals or delegate their vote to a third party. A minimum of"
#~ msgstr ". Nouns can vote on proposals or delegate their vote to a third party. A minimum of"

#: src/components/ByLineHoverCard/index.tsx
msgid "... and {0} more"
msgstr "... and {0} more"

#: src/components/Documentation/index.tsx
msgid "100% of Noun auction proceeds are trustlessly sent to the treasury."
msgstr "100% of Noun auction proceeds are trustlessly sent to the treasury."

#: src/pages/Nounders/index.tsx
msgid "3.5 artists, 6.5 technologists"
msgstr "3.5 artists, 6.5 technologists"

#: src/pages/NotFound/index.tsx
msgid "404: This is not the person, place, or thing you're looking for..."
msgstr "404: This is not the person, place, or thing you're looking for..."

#: src/components/ByLineHoverCard/index.tsx
msgid "<0>Delegated Noun: </0>"
msgstr "<0>Delegated Noun: </0>"

#: src/components/ByLineHoverCard/index.tsx
msgid "<0>Delegated Nouns: </0>"
msgstr "<0>Delegated Nouns: </0>"

#: src/components/ProposalHeader/index.tsx
msgid "<0>Proposed by: </0><1>{proposer}</1><2>{proposedAtTransactionHash}</2>"
msgstr "<0>Proposed by: </0><1>{proposer}</1><2>{proposedAtTransactionHash}</2>"

#: src/components/AuctionTimer/index.tsx
#~ msgid "<0>{flooredMinutes}<1>m</1></0>"
#~ msgstr "<0>{flooredMinutes}<1>m</1></0>"

#: src/components/AuctionTimer/index.tsx
#~ msgid "<0>{flooredSeconds}<1>s</1></0>"
#~ msgstr "<0>{flooredSeconds}<1>s</1></0>"

#: src/components/NounProfileVoteRow/index.tsx
msgid "Absent for"
msgstr "Absent for"

#: src/components/VoteCard/index.tsx
msgid "Abstain"
msgstr "Abstain"

#: src/components/VoteModal/index.tsx
msgid "Abstain from voting on Prop {0}"
msgstr "Abstain from voting on Prop {0}"

#: src/components/NounProfileVoteRow/index.tsx
msgid "Abstained on"
msgstr "Abstained on"

#: src/pages/Playground/index.tsx
msgid "Accessory"
msgstr "Accessory"

#: src/components/NounProfileVoteRow/index.tsx
#: src/components/ProposalStatus/index.tsx
msgid "Active"
msgstr "Active"

#: src/components/ProfileActivityFeed/index.tsx
msgid "Activity"
msgstr "Activity"

#: src/components/ProposalTransactionFormModal/index.tsx
#: src/pages/CreateProposal/index.tsx
msgid "Add Transaction"
msgstr "Add Transaction"

#: src/components/ProposalTransactionFormModal/index.tsx
msgid "Add a Proposal Transaction"
msgstr "Add a Proposal Transaction"

#: src/pages/CreateProposal/index.tsx
msgid "Add one or more transactions and describe your proposal for the community. The proposal cannot modified after submission, so please verify all information before submitting. The voting period will begin after 2 1/3 days and last for 3 days."
msgstr "Add one or more transactions and describe your proposal for the community. The proposal cannot modified after submission, so please verify all information before submitting. The voting period will begin after 2 1/3 days and last for 3 days."

#: src/components/ProposalTransactionFormModal/index.tsx
msgid "Address"
msgstr "Address"

#: src/components/ProposalTransactionFormModal/index.tsx
msgid "Address (Callee or Recipient)"
msgstr "Address (Callee or Recipient)"

#: src/components/VoteCard/index.tsx
msgid "Addresses"
msgstr "Addresses"

#: src/components/VoteCard/index.tsx
msgid "Against"
msgstr "Against"

#: src/components/NounderNounContent/index.tsx
msgid "All Noun auction proceeds are sent to the"
msgstr "All Noun auction proceeds are sent to the"

#: src/pages/Nounders/index.tsx
msgid "All Noun auction proceeds are sent to the Nouns DAO. For this reason, we, the project's founders (‘Nounders’) have chosen to compensate ourselves with Nouns. Every 10th noun for the first 5 years of the project will be sent to our multisig (5/10), where it will be vested and distributed to individual Nounders."
msgstr "All Noun auction proceeds are sent to the Nouns DAO. For this reason, we, the project's founders (‘Nounders’) have chosen to compensate ourselves with Nouns. Every 10th noun for the first 5 years of the project will be sent to our multisig (5/10), where it will be vested and distributed to individual Nounders."

#: src/components/Documentation/index.tsx
msgid "All Nouns are members of Nouns DAO."
msgstr "All Nouns are members of Nouns DAO."

#: src/pages/CreateProposal/index.tsx
msgid "All Proposals"
msgstr "All Proposals"

#: src/components/DelegationCandidateInfo/index.tsx
msgid "Already has"
msgstr "Already has"

#: src/components/ProposalTransactionFormModal/index.tsx
msgid "Arguments"
msgstr "Arguments"

#: src/components/Documentation/index.tsx
msgid "Artwork is generative and stored directly on-chain (not IPFS)."
msgstr "Artwork is generative and stored directly on-chain (not IPFS)."

#: src/components/AuctionTimer/index.tsx
#: src/components/AuctionTimer/index.tsx
msgid "Auction ended"
msgstr "Auction ended"

#: src/components/AuctionTimer/index.tsx
msgid "Auction ends in"
msgstr "Auction ends in"

#: src/components/ProposalTransactionFormModal/index.tsx
msgid "Back"
msgstr "Back"

#: src/pages/Playground/index.tsx
msgid "Background"
msgstr "Background"

#: src/components/Documentation/index.tsx
msgid "Because 100% of Noun auction proceeds are sent to Nouns DAO, Nounders have chosen to compensate themselves with Nouns. Every 10th Noun for the first 5 years of the project (Noun ids #0, #10, #20, #30 and so on) will be automatically sent to the Nounder's multisig to be vested and shared among the founding members of the project."
msgstr "Because 100% of Noun auction proceeds are sent to Nouns DAO, Nounders have chosen to compensate themselves with Nouns. Every 10th Noun for the first 5 years of the project (Noun ids #0, #10, #20, #30 and so on) will be automatically sent to the Nounder's multisig to be vested and shared among the founding members of the project."

#: src/components/Bid/index.tsx
#: src/components/Bid/index.tsx
msgid "Bid"
msgstr "Bid"

#: src/components/NounInfoCard/index.tsx
msgid "Bid history"
msgstr "Bid history"

#: src/components/Bid/index.tsx
msgid "Bid was placed successfully!"
msgstr "Bid was placed successfully!"

#: src/components/NounInfoCard/index.tsx
msgid "Bids"
msgstr "Bids"

#: src/components/BidHistoryModal/index.tsx
msgid "Bids for"
msgstr "Bids for"

#: src/components/BidHistoryModal/index.tsx
msgid "Bids will appear here"
msgstr "Bids will appear here"

#: src/pages/Playground/index.tsx
msgid "Body"
msgstr "Body"

#: src/components/NounHoverCard/index.tsx
#: src/components/NounInfoRowBirthday/index.tsx
msgid "Born"
msgstr "Born"

#: src/components/NounProfileVoteRow/index.tsx
#: src/components/ProposalStatus/index.tsx
msgid "Canceled"
msgstr "Canceled"

#: src/components/VoteModal/index.tsx
msgid "Cast 1 vote against Prop {0}"
msgstr "Cast 1 vote against Prop {0}"

#: src/components/VoteModal/index.tsx
msgid "Cast 1 vote for Prop {0}"
msgstr "Cast 1 vote for Prop {0}"

#: src/components/VoteModal/index.tsx
msgid "Cast {0} votes against Prop {1}"
msgstr "Cast {0} votes against Prop {1}"

#: src/components/VoteModal/index.tsx
msgid "Cast {0} votes for Prop {1}"
msgstr "Cast {0} votes for Prop {1}"

#: src/components/ChangeDelegatePannel/index.tsx
msgid "Change"
msgstr "Change"

#: src/components/CurrentDelegatePannel/index.tsx
#~ msgid "Change Delegate"
#~ msgstr "Change Delegate"

#: src/components/WalletConnectModal/index.tsx
msgid "Clear WalletConnect Data"
msgstr "Clear WalletConnect Data"

#: src/components/ChangeDelegatePannel/index.tsx
#: src/components/ChangeDelegatePannel/index.tsx
#: src/components/CurrentDelegatePannel/index.tsx
msgid "Close"
msgstr "Close"

#: src/components/Documentation/index.tsx
msgid "Compound Governance"
msgstr "Compound Governance"

#: src/components/NavWallet/WalletConnectButton/index.tsx
msgid "Connect"
msgstr "Connect"

#: src/components/ProposalHeader/index.tsx
msgid "Connect a wallet to vote."
msgstr "Connect a wallet to vote."

#: src/components/Proposals/index.tsx
msgid "Connect wallet to make a proposal."
msgstr "Connect wallet to make a proposal."

#: src/components/WalletConnectModal/index.tsx
msgid "Connect your wallet"
msgstr "Connect your wallet"

#: src/components/CreateProposalButton/index.tsx
#: src/pages/CreateProposal/index.tsx
msgid "Create Proposal"
msgstr "Create Proposal"

#: src/components/Documentation/index.tsx
msgid "Cryptopunks"
msgstr "Cryptopunks"

#: src/components/CurrentDelegatePannel/index.tsx
#~ msgid "Current"
#~ msgstr "Current"

#: src/components/CurrentDelegatePannel/index.tsx
msgid "Current Delegate"
msgstr "Current"

#: src/components/CurrentBid/index.tsx
msgid "Current bid"
msgstr "Current bid"

#: src/components/NavBar/index.tsx
msgid "DAO"
msgstr "DAO"

#: src/components/Documentation/index.tsx
msgid "Daily Auctions"
msgstr "Daily Auctions"

#: src/components/NounProfileVoteRow/index.tsx
#: src/components/ProposalStatus/index.tsx
msgid "Defeated"
msgstr "Defeated"

#: src/components/Proposals/index.tsx
msgid "Delegate"
msgstr "Delegate"

#: src/components/ChangeDelegatePannel/index.tsx
msgid "Delegate Update Failed"
msgstr "Delegate Update Failed"

#: src/components/ChangeDelegatePannel/index.tsx
msgid "Delegate Updated!"
msgstr "Delegate Updated!"

#: src/components/ChangeDelegatePannel/index.tsx
msgid "Delegate {availableVotes} Vote"
msgstr "Delegate {availableVotes} Vote"

#: src/components/ChangeDelegatePannel/index.tsx
msgid "Delegate {availableVotes} Votes"
msgstr "Delegate {availableVotes} Votes"

#: src/components/CurrentDelegatePannel/index.tsx
msgid "Delegation"
msgstr "Delegation"

#: src/components/ProposalContent/index.tsx
msgid "Description"
msgstr "Description"

#: src/components/NavWallet/index.tsx
msgid "Disconnect"
msgstr "Disconnect"

#: src/components/Footer/index.tsx
msgid "Discord"
msgstr "Discord"

#: src/components/NavBar/index.tsx
msgid "Discourse"
msgstr "Discourse"

#: src/components/NavBar/index.tsx
msgid "Docs"
msgstr "Docs"

#: src/components/Banner/index.tsx
msgid "EVERY DAY,"
msgstr "EVERY DAY,"

#: src/components/Documentation/index.tsx
msgid "Each time an auction is settled, the settlement transaction will also cause a new Noun to be minted and a new 24 hour auction to begin."
msgstr "Each time an auction is settled, the settlement transaction will also cause a new Noun to be minted and a new 24 hour auction to begin."

#: src/pages/Vote/index.tsx
msgid "Ended"
msgstr "Ended"

#: src/pages/Vote/index.tsx
msgid "Ends"
msgstr "Ends"

#: src/components/AuctionTimer/index.tsx
msgid "Ends on"
msgstr "Ends on"

#: src/components/Proposals/index.tsx
msgid "Ends {0}"
msgstr "Ends {0}"

#: src/components/ChangeDelegatePannel/index.tsx
msgid "Enter the Ethereum address or ENS name of the account you would like to delegate your votes to."
msgstr "Enter the Ethereum address or ENS name of the account you would like to delegate your votes to."

#: src/components/Bid/index.tsx
#: src/components/Bid/index.tsx
#: src/components/VoteModal/index.tsx
#: src/pages/CreateProposal/index.tsx
#: src/pages/Vote/index.tsx
msgid "Error"
msgstr "Error"

#: src/components/NounInfoRowBirthday/index.tsx
msgid "Error fetching Noun birthday"
msgstr "Error fetching Noun birthday"

#: src/components/Footer/index.tsx
#: src/components/NounInfoCard/index.tsx
msgid "Etherscan"
msgstr "Etherscan"

#: src/pages/Vote/index.tsx
msgid "Execute"
msgstr "Execute"

#: src/components/NounProfileVoteRow/index.tsx
#: src/components/ProposalStatus/index.tsx
msgid "Executed"
msgstr "Executed"

#: src/components/NounProfileVoteRow/index.tsx
#: src/components/ProposalStatus/index.tsx
msgid "Expired"
msgstr "Expired"

#: src/components/Proposals/index.tsx
msgid "Expires {0}"
msgstr "Expires {0}"

#: src/pages/Playground/index.tsx
msgid "Explore"
msgstr "Explore"

#: src/components/Banner/index.tsx
msgid "FOREVER."
msgstr "FOREVER."

#: src/pages/Vote/index.tsx
msgid "Failed to fetch"
msgstr "Failed to fetch"

#: src/components/ProfileActivityFeed/index.tsx
msgid "Failed to fetch Noun activity history"
msgstr "Failed to fetch Noun activity history"

#: src/components/Holder/index.tsx
#: src/components/NounInfoRowHolder/index.tsx
msgid "Failed to fetch Noun info"
msgstr "Failed to fetch Noun info"

#: src/components/VoteCard/index.tsx
msgid "For"
msgstr "For"

#: src/components/NounderNounContent/index.tsx
msgid "For this reason, we, the project's founders (‘Nounders’) have chosen to compensate ourselves with Nouns. Every 10th Noun for the first 5 years of the project will be sent to our multisig (5/10), where it will be vested and distributed to individual Nounders."
msgstr "For this reason, we, the project's founders (‘Nounders’) have chosen to compensate ourselves with Nouns. Every 10th Noun for the first 5 years of the project will be sent to our multisig (5/10), where it will be vested and distributed to individual Nounders."

#: src/components/Footer/index.tsx
msgid "Forums"
msgstr "Forums"

#: src/components/ProposalTransactionFormModal/index.tsx
msgid "Function"
msgstr "Function"

#: src/components/ProposalTransactionFormModal/index.tsx
msgid "Function (Optional)"
msgstr "Function (Optional)"

#: src/pages/Playground/index.tsx
msgid "Generate Nouns"
msgstr "Generate Nouns"

#: src/pages/Playground/index.tsx
msgid "Glasses"
msgstr "Glasses"

#: src/pages/Governance/index.tsx
msgid "Governance"
msgstr "Governance"

#: src/components/Documentation/index.tsx
msgid "Governance ‘Slow Start’"
msgstr "Governance ‘Slow Start’"

#: src/components/DelegationCandidateInfo/index.tsx
msgid "Has"
msgstr "Has"

#: src/pages/Playground/index.tsx
msgid "Head"
msgstr "Head"

#: src/components/Holder/index.tsx
#: src/components/NounHoverCard/index.tsx
msgid "Held by"
msgstr "Held by"

#: src/components/AuctionActivity/index.tsx
msgid "Help mint the next Noun"
msgstr "Help mint the next Noun"

#: src/components/Documentation/index.tsx
msgid "In addition to the precautions taken by Compound Governance, Nounders have given themselves a special veto right to ensure that no malicious proposals can be passed while the Noun supply is low. This veto right will only be used if an obviously harmful governance proposal has been passed, and is intended as a last resort."
msgstr "In addition to the precautions taken by Compound Governance, Nounders have given themselves a special veto right to ensure that no malicious proposals can be passed while the Noun supply is low. This veto right will only be used if an obviously harmful governance proposal has been passed, and is intended as a last resort."

#: src/components/Bid/index.tsx
msgid "Insufficient bid amount 🤏"
msgstr "Insufficient bid amount 🤏"

#: src/components/NavLocaleSwitcher/index.tsx
msgid "Language"
msgstr "Language"

#: src/components/NounderNounContent/index.tsx
msgid "Learn more"
msgstr "Learn more"

#: src/components/Documentation/index.tsx
msgid "Learn more below, or start creating Nouns off-chain using the {playgroundLink}."
msgstr "Learn more below, or start creating Nouns off-chain using the {playgroundLink}."

#: src/components/NounInfoRowHolder/index.tsx
msgid "Loading..."
msgstr "Loading..."

#: src/components/ProposalTransactionFormModal/index.tsx
msgid "Next"
msgstr "Next"

#: src/components/ProposalTransactionFormModal/index.tsx
msgid "No arguments required"
msgstr "No arguments required"

#: src/components/Documentation/index.tsx
msgid "No explicit rules exist for attribute scarcity; all Nouns are equally rare."
msgstr "No explicit rules exist for attribute scarcity; all Nouns are equally rare."

#: src/components/Proposals/index.tsx
msgid "No proposals found"
msgstr "No proposals found"

#: src/components/ProposalTransactionFormModal/index.tsx
#: src/components/ProposalTransactionFormModal/index.tsx
#: src/components/ProposalTransactionFormModal/index.tsx
msgid "None"
msgstr "None"

#: src/pages/Governance/index.tsx
msgid "Noun"
msgstr "Noun"

#: src/components/Documentation/index.tsx
msgid "Noun Seeder Contract"
msgstr "Noun Seeder Contract"

#: src/components/Documentation/index.tsx
msgid "Noun Traits"
msgstr "Noun Traits"

#: src/components/CurrentDelegatePannel/index.tsx
msgid "Noun votes are not transferable, but are <0>delegatable</0>, which means you can assign your vote to someone else as long as you own your Noun."
msgstr "Noun votes are not transferable, but are <0>delegatable</0>, which means you can assign your vote to someone else as long as you own your Noun."

#: src/components/AuctionActivityNounTitle/index.tsx
msgid "Noun {0}"
msgstr "Noun {0}"

#: src/components/Documentation/index.tsx
msgid "Nounder distributions don't interfere with the cadence of 24 hour auctions. Nouns are sent directly to the Nounder's Multisig, and auctions continue on schedule with the next available Noun ID."
msgstr "Nounder distributions don't interfere with the cadence of 24 hour auctions. Nouns are sent directly to the Nounder's Multisig, and auctions continue on schedule with the next available Noun ID."

#: src/components/Documentation/index.tsx
msgid "Nounder's Reward"
msgstr "Nounder's Reward"

#: src/components/Documentation/index.tsx
msgid "Nounders receive rewards in the form of Nouns (10% of supply for first 5 years)."
msgstr "Nounders receive rewards in the form of Nouns (10% of supply for first 5 years)."

#: src/components/Documentation/index.tsx
msgid "Nounders will proveably revoke this veto right when they deem it safe to do so. This decision will be based on a healthy Noun distribution and a community that is engaged in the governance process."
msgstr "Nounders will proveably revoke this veto right when they deem it safe to do so. This decision will be based on a healthy Noun distribution and a community that is engaged in the governance process."

#: src/pages/Nounders/index.tsx
msgid "Nounders' Reward"
msgstr "Nounders' Reward"

#: src/pages/Governance/index.tsx
msgid "Nouns"
msgstr "Nouns"

#: src/components/NounInfoRowHolder/index.tsx
msgid "Nouns Auction House"
msgstr "Nouns Auction House"

#: src/components/Documentation/index.tsx
#: src/components/NounderNounContent/index.tsx
#: src/pages/Governance/index.tsx
msgid "Nouns DAO"
msgstr "Nouns DAO"

#: src/components/Documentation/index.tsx
msgid "Nouns DAO uses a fork of {compoundGovLink}."
msgstr "Nouns DAO uses a fork of {compoundGovLink}."

#: src/components/Documentation/index.tsx
msgid "Nouns DAO utilizes a fork of {compoundGovLink} and is the main governing body of the Nouns ecosystem. The Nouns DAO treasury receives 100% of ETH proceeds from daily Noun auctions. Each Noun is an irrevocable member of Nouns DAO and entitled to one vote in all governance matters. Noun votes are non-transferable (if you sell your Noun the vote goes with it) but delegatable, which means you can assign your vote to someone else as long as you own your Noun."
msgstr "Nouns DAO utilizes a fork of {compoundGovLink} and is the main governing body of the Nouns ecosystem. The Nouns DAO treasury receives 100% of ETH proceeds from daily Noun auctions. Each Noun is an irrevocable member of Nouns DAO and entitled to one vote in all governance matters. Noun votes are non-transferable (if you sell your Noun the vote goes with it) but delegatable, which means you can assign your vote to someone else as long as you own your Noun."

#: src/pages/Playground/index.tsx
msgid "Nouns Protocol"
msgstr "Nouns Protocol"

#: src/components/Documentation/index.tsx
msgid "Nouns are an experimental attempt to improve the formation of on-chain avatar communities. While projects such as {cryptopunksLink} have attempted to bootstrap digital community and identity, Nouns attempt to bootstrap identity, community, governance, and a treasury that can be used by the community."
msgstr "Nouns are an experimental attempt to improve the formation of on-chain avatar communities. While projects such as {cryptopunksLink} have attempted to bootstrap digital community and identity, Nouns attempt to bootstrap identity, community, governance, and a treasury that can be used by the community."

#: src/components/Documentation/index.tsx
msgid "Nouns are generated randomly based Ethereum block hashes. There are no 'if' statements or other rules governing Noun trait scarcity, which makes all Nouns equally rare. As of this writing, Nouns are made up of:"
msgstr "Nouns are generated randomly based Ethereum block hashes. There are no 'if' statements or other rules governing Noun trait scarcity, which makes all Nouns equally rare. As of this writing, Nouns are made up of:"

#: src/components/Documentation/index.tsx
msgid "Nouns are stored directly on Ethereum and do not utilize pointers to other networks such as IPFS. This is possible because Noun parts are compressed and stored on-chain using a custom run-length encoding (RLE), which is a form of lossless compression."
msgstr "Nouns are stored directly on Ethereum and do not utilize pointers to other networks such as IPFS. This is possible because Noun parts are compressed and stored on-chain using a custom run-length encoding (RLE), which is a form of lossless compression."

#: src/components/Documentation/index.tsx
msgid "Nouns artwork is in the {publicDomainLink}."
msgstr "Nouns artwork is in the {publicDomainLink}."

#: src/pages/Governance/index.tsx
#~ msgid "Nouns govern"
#~ msgstr "Nouns govern"

#: src/pages/Governance/index.tsx
msgid "Nouns govern <0>Nouns DAO</0>. Nouns can vote on proposals or delegate their vote to a third party. A minimum of <1>{nounsRequired} {0}</1> is required to submit proposals."
msgstr "Nouns govern <0>Nouns DAO</0>. Nouns can vote on proposals or delegate their vote to a third party. A minimum of <1>{nounsRequired} {0}</1> is required to submit proposals."

#: src/components/DelegationCandidateInfo/index.tsx
msgid "Now has"
msgstr "Now has"

#: src/components/Banner/index.tsx
msgid "ONE NOUN,"
msgstr "ONE NOUN,"

#: src/components/Documentation/index.tsx
msgid "On-Chain Artwork"
msgstr "On-Chain Artwork"

#: src/components/Documentation/index.tsx
msgid "One Noun is equal to one vote."
msgstr "One Noun is equal to one vote."

#: src/components/Documentation/index.tsx
msgid "One Noun is trustlessly auctioned every 24 hours, forever."
msgstr "One Noun is trustlessly auctioned every 24 hours, forever."

#: src/pages/Playground/index.tsx
msgid "Only 32x32 PNG images are accepted"
msgstr "Only 32x32 PNG images are accepted"

#: src/components/ProposalHeader/index.tsx
#~ msgid "Only Nons you owned or were delegated to you before {0} are eligible to vote."
#~ msgstr "Only Nons you owned or were delegated to you before {0} are eligible to vote."

#: src/components/ProposalHeader/index.tsx
msgid "Only Nouns you owned or were delegated to you before {0} are eligible to vote."
msgstr "Only Nouns you owned or were delegated to you before {0} are eligible to vote."

#: src/components/NounProfileVoteRow/index.tsx
#: src/components/ProposalStatus/index.tsx
msgid "Pending"
msgstr "Pending"

#: src/components/Bid/index.tsx
#: src/components/Bid/index.tsx
#: src/components/Bid/index.tsx
msgid "Place bid"
msgstr "Place bid"

#: src/components/Documentation/index.tsx
#: src/components/NavBar/index.tsx
#: src/pages/Playground/index.tsx
msgid "Playground"
msgstr "Playground"

#: src/components/Bid/index.tsx
msgid "Please place a bid higher than or equal to the minimum bid amount of {0} ETH"
msgstr "Please place a bid higher than or equal to the minimum bid amount of {0} ETH"

#: src/components/Bid/index.tsx
#: src/components/Bid/index.tsx
#: src/components/Bid/index.tsx
#: src/components/Bid/index.tsx
#: src/components/VoteModal/index.tsx
#: src/components/VoteModal/index.tsx
#: src/pages/CreateProposal/index.tsx
#: src/pages/CreateProposal/index.tsx
#: src/pages/Vote/index.tsx
#: src/pages/Vote/index.tsx
msgid "Please try again."
msgstr "Please try again."

#: src/components/ProposalEditor/index.tsx
msgid "Preview:"
msgstr "Preview:"

#: src/components/ProposalEditor/index.tsx
msgid "Proposal"
msgstr "Proposal"

#: src/pages/CreateProposal/index.tsx
msgid "Proposal Created!"
msgstr "Proposal Created!"

#: src/pages/Vote/index.tsx
msgid "Proposal Executed!"
msgstr "Proposal Executed!"

#: src/pages/Vote/index.tsx
msgid "Proposal Queued!"
msgstr "Proposal Queued!"

#: src/components/ProposalHeader/index.tsx
msgid "Proposal {0}"
msgstr "Proposal {0}"

#: src/components/Proposals/index.tsx
msgid "Proposals"
msgstr "Proposals"

#: src/components/Proposals/index.tsx
msgid "Proposals submitted by community members will appear here."
msgstr "Proposals submitted by community members will appear here."

#: src/components/ProposalContent/index.tsx
msgid "Proposed Transactions"
msgstr "Proposed Transactions"

#: src/pages/Vote/index.tsx
msgid "Queue"
msgstr "Queue"

#: src/components/NounProfileVoteRow/index.tsx
#: src/components/ProposalStatus/index.tsx
msgid "Queued"
msgstr "Queued"

#: src/pages/Vote/index.tsx
msgid "Quorum"
msgstr "Quorum"

#: src/components/VoteModal/index.tsx
msgid "Reason (Optional)"
msgstr "Reason (Optional)"

#: src/components/LanguageSelectionModal/index.tsx
msgid "Select Language"
msgstr "Select Language"

#: src/components/Bid/index.tsx
msgid "Settle"
msgstr "Settle"

#: src/components/Bid/index.tsx
#: src/components/Bid/index.tsx
#: src/components/Bid/index.tsx
#: src/components/Bid/index.tsx
msgid "Settle Auction"
msgstr "Settle Auction"

#: src/components/SettleManuallyBtn/index.tsx
msgid "Settle manually"
msgstr "Settle manually"

#: src/components/Bid/index.tsx
msgid "Settled auction successfully!"
msgstr "Settled auction successfully!"

#: src/components/Documentation/index.tsx
msgid "Settlement of one auction kicks off the next."
msgstr "Settlement of one auction kicks off the next."

#: src/components/ProfileActivityFeed/index.tsx
msgid "Show all {0} events"
msgstr "Show all {0} events"

#: src/components/ProfileActivityFeed/index.tsx
msgid "Show fewer"
msgstr "Show fewer"

#: src/components/NavWallet/index.tsx
msgid "Sign out"
msgstr "Sign out"

#: src/pages/Vote/index.tsx
msgid "Starts"
msgstr "Starts"

#: src/components/Proposals/index.tsx
msgid "Starts {0}"
msgstr "Starts {0}"

#: src/components/Proposals/index.tsx
#: src/components/Proposals/index.tsx
msgid "Submit Proposal"
msgstr "Submit Proposal"

#: src/components/VoteModal/index.tsx
msgid "Submit Vote"
msgstr "Submit Vote"

#: src/components/ProposalHeader/index.tsx
msgid "Submit vote"
msgstr "Submit vote"

#: src/components/NounProfileVoteRow/index.tsx
#: src/components/ProposalStatus/index.tsx
msgid "Succeeded"
msgstr "Succeeded"

#: src/components/Bid/index.tsx
#: src/components/Bid/index.tsx
#: src/pages/CreateProposal/index.tsx
#: src/pages/Vote/index.tsx
msgid "Success"
msgstr "Success"

#: src/components/Documentation/index.tsx
msgid "Summary"
msgstr "Summary"

#: src/components/NavWallet/index.tsx
msgid "Switch"
msgstr "Switch"

#: src/pages/Vote/index.tsx
msgid "Switch to Noun view"
msgstr "Switch to Noun view"

#: src/pages/Vote/index.tsx
msgid "Switch to delegate view"
msgstr "Switch to delegate view"

#: src/components/NavWallet/index.tsx
msgid "Switch wallet"
msgstr "Switch wallet"

#: src/pages/Vote/index.tsx
msgid "Taken at block"
msgstr "Taken at block"

#: src/components/VoteModal/index.tsx
msgid "Thank you for voting."
msgstr "Thank you for voting."

#: src/components/Documentation/index.tsx
msgid "The Noun Seeder contract is used to determine Noun traits during the minting process. The seeder contract can be replaced to allow for future trait generation algorithm upgrades. Additionally, it can be locked by the Nouns DAO to prevent any future updates. Currently, Noun traits are determined using pseudo-random number generation:"
msgstr "The Noun Seeder contract is used to determine Noun traits during the minting process. The seeder contract can be replaced to allow for future trait generation algorithm upgrades. Additionally, it can be locked by the Nouns DAO to prevent any future updates. Currently, Noun traits are determined using pseudo-random number generation:"

#: src/pages/Nounders/index.tsx
msgid "The Nounders"
msgstr "The Nounders"

#: src/pages/Nounders/index.tsx
msgid "The Nounders reward is intended as compensation for our pre and post-launch contributions to the project, and to help us participate meaningfully in governance as the project matures. Since there are 10 Nounders, after 5 years each Nounder could receive up to 1% of the Noun supply."
msgstr "The Nounders reward is intended as compensation for our pre and post-launch contributions to the project, and to help us participate meaningfully in governance as the project matures. Since there are 10 Nounders, after 5 years each Nounder could receive up to 1% of the Noun supply."

#: src/components/Documentation/index.tsx
msgid "The Nouns Auction Contract will act as a self-sufficient Noun generation and distribution mechanism, auctioning one Noun every 24 hours, forever. 100% of auction proceeds (ETH) are automatically deposited in the Nouns DAO treasury, where they are governed by Noun owners."
msgstr "The Nouns Auction Contract will act as a self-sufficient Noun generation and distribution mechanism, auctioning one Noun every 24 hours, forever. 100% of auction proceeds (ETH) are automatically deposited in the Nouns DAO treasury, where they are governed by Noun owners."

#: src/components/Documentation/index.tsx
msgid "The compressed parts are efficiently converted into a single base64 encoded SVG image on-chain. To accomplish this, each part is decoded into an intermediate format before being converted into a series of SVG rects using batched, on-chain string concatenation. Once the entire SVG has been generated, it is base64 encoded."
msgstr "The compressed parts are efficiently converted into a single base64 encoded SVG image on-chain. To accomplish this, each part is decoded into an intermediate format before being converted into a series of SVG rects using batched, on-chain string concatenation. Once the entire SVG has been generated, it is base64 encoded."

#: src/pages/Playground/index.tsx
msgid "The playground was built using the {nounsProtocolLink}. Noun's traits are determined by the Noun Seed. The seed was generated using {nounsAssetsLink} and rendered using the {nounsSDKLink}."
msgstr "The playground was built using the {nounsProtocolLink}. Noun's traits are determined by the Noun Seed. The seed was generated using {nounsAssetsLink} and rendered using the {nounsSDKLink}."

#: src/components/Documentation/index.tsx
msgid "The treasury is controlled exclusively by Nouns via governance."
msgstr "The treasury is controlled exclusively by Nouns via governance."

#: src/components/VoteModal/index.tsx
msgid "There was an error voting for your account."
msgstr "There was an error voting for your account."

#: src/components/ProfileActivityFeed/index.tsx
msgid "This Noun has no activity, since it was just created. Check back soon!"
msgstr "This Noun has no activity, since it was just created. Check back soon!"

#: src/pages/Governance/index.tsx
msgid "This treasury exists for <0>Nouns DAO</0> participants to allocate resources for the long-term growth and prosperity of the Nouns project."
msgstr "This treasury exists for <0>Nouns DAO</0> participants to allocate resources for the long-term growth and prosperity of the Nouns project."

#: src/pages/Vote/index.tsx
msgid "Threshold"
msgstr "Threshold"

#: src/components/AuctionTimer/index.tsx
msgid "Time left"
msgstr "Time left"

#: src/pages/CreateProposal/index.tsx
msgid "Tip:"
msgstr "Tip:"

#: src/components/Documentation/index.tsx
msgid "Trait generation is not truly random. Traits can be predicted when minting a Noun on the pending block."
msgstr "Trait generation is not truly random. Traits can be predicted when minting a Noun on the pending block."

#: src/components/Bid/index.tsx
#: src/components/Bid/index.tsx
#: src/components/VoteModal/index.tsx
#: src/pages/CreateProposal/index.tsx
#: src/pages/Vote/index.tsx
msgid "Transaction Failed"
msgstr "Transaction Failed"

#: src/pages/Vote/index.tsx
msgid "Transaction Successful!"
msgstr "Transaction Successful!"

#: src/components/NavBarTreasury/index.tsx
#: src/pages/Governance/index.tsx
msgid "Treasury"
msgstr "Treasury"

#: src/components/Footer/index.tsx
msgid "Twitter"
msgstr "Twitter"

#: src/components/NounProfileVoteRow/index.tsx
#: src/components/ProposalStatus/index.tsx
msgid "Undetermined"
msgstr "Undetermined"

#: src/components/ChangeDelegatePannel/index.tsx
#: src/components/CurrentDelegatePannel/index.tsx
msgid "Update Delegate"
msgstr "Update Delegate"

#: src/components/ChangeDelegatePannel/index.tsx
msgid "Updating..."
msgstr "Updating..."

#: src/pages/Playground/index.tsx
msgid "Upload"
msgstr "Upload"

#: src/pages/Playground/index.tsx
msgid "Upload Custom Trait"
msgstr "Upload Custom Trait"

#: src/components/VoteModal/index.tsx
msgid "User Already Voted"
msgstr "User Already Voted"

#: src/components/ProposalTransactionFormModal/index.tsx
msgid "Value"
msgstr "Value"

#: src/components/ProposalTransactionFormModal/index.tsx
msgid "Value in ETH (Optional)"
msgstr "Value in ETH (Optional)"

#: src/components/NounProfileVoteRow/index.tsx
#: src/components/ProposalStatus/index.tsx
msgid "Vetoed"
msgstr "Vetoed"

#: src/components/NounHoverCard/index.tsx
#~ msgid "View Noun Profile"
#~ msgstr "View Noun Profile"

#: src/components/BidHistoryBtn/index.tsx
msgid "View all bids"
msgstr "View all bids"

#: src/components/ChangeDelegatePannel/index.tsx
msgid "View on Etherscan"
msgstr "View on Etherscan"

#: src/components/ChangeDelegatePannel/index.tsx
#~ msgid "Vote"
#~ msgstr "Vote"

#: src/components/Bid/index.tsx
msgid "Vote for the next Noun"
msgstr "Vote for the next Noun"

#: src/components/Bid/index.tsx
#~ msgid "Vote for the next Noun ⌐◧-◧"
#~ msgstr "Vote for the next Noun ⌐◧-◧"

#: src/components/VoteModal/index.tsx
msgid "Vote on Prop {0}"
msgstr "Vote on Prop {0}"

#: src/components/NounProfileVoteRow/index.tsx
msgid "Voted aginst"
msgstr "Voted aginst"

#: src/components/NounProfileVoteRow/index.tsx
msgid "Voted for"
msgstr "Voted for"

<<<<<<< HEAD
#: src/components/ChangeDelegatePannel/index.tsx
#~ msgid "Votes"
#~ msgstr "Votes"
=======
#: src/components/DelegateHoverCard/index.tsx
msgid "Voted with<0>{numVotesForProp}</0>Noun"
msgstr "Voted with<0>{numVotesForProp}</0>Noun"

#: src/components/DelegateHoverCard/index.tsx
msgid "Voted with<0>{numVotesForProp}</0>Nouns"
msgstr "Voted with<0>{numVotesForProp}</0>Nouns"
>>>>>>> f52c7c7b

#: src/components/Documentation/index.tsx
msgid "WTF?"
msgstr "WTF?"

#: src/components/NounProfileVoteRow/index.tsx
msgid "Waiting for"
msgstr "Waiting for"

#: src/components/Winner/index.tsx
#: src/components/Winner/index.tsx
msgid "What now?"
msgstr "What now?"

#: src/components/Documentation/index.tsx
msgid "While settlement is most heavily incentivized for the winning bidder, it can be triggered by anyone, allowing the system to trustlessly auction Nouns as long as Ethereum is operational and there are interested bidders."
msgstr "While settlement is most heavily incentivized for the winning bidder, it can be triggered by anyone, allowing the system to trustlessly auction Nouns as long as Ethereum is operational and there are interested bidders."

<<<<<<< HEAD
#: src/components/DelegationCandidateInfo/index.tsx
msgid "Will have"
msgstr "Will have"

=======
#: src/components/NounInfoRowHolder/index.tsx
>>>>>>> f52c7c7b
#: src/components/Winner/index.tsx
msgid "Winner"
msgstr "Winner"

#: src/components/CurrentBid/index.tsx
msgid "Winning bid"
msgstr "Winning bid"

#: src/components/Winner/index.tsx
msgid "You"
msgstr "You"

#: src/components/ProposalHeader/index.tsx
msgid "You <0>Abstained</0> from this proposal"
msgstr "You <0>Abstained</0> from this proposal"

#: src/components/CreateProposalButton/index.tsx
msgid "You already have an active or pending proposal"
msgstr "You already have an active or pending proposal"

#: src/components/Documentation/index.tsx
msgid "You can experiment with off-chain Noun generation at the {playgroundLink}."
msgstr "You can experiment with off-chain Noun generation at the {playgroundLink}."

#: src/components/SettleManuallyBtn/index.tsx
msgid "You can settle manually in 1 minute"
msgstr "You can settle manually in 1 minute"

#: src/components/SettleManuallyBtn/index.tsx
msgid "You can settle manually in {0} minutes"
msgstr "You can settle manually in {0} minutes"

#: src/components/CreateProposalButton/index.tsx
msgid "You don't have enough votes to submit a proposal"
msgstr "You don't have enough votes to submit a proposal"

#: src/components/Proposals/index.tsx
msgid "You have no Votes."
msgstr "You have no Votes."

#: src/components/ProposalHeader/index.tsx
msgid "You have no votes."
msgstr "You have no votes."

#: src/components/CreateProposalButton/index.tsx
msgid "You must have {0} votes to submit a proposal"
msgstr "You must have {0} votes to submit a proposal"

#: src/components/ProposalHeader/index.tsx
msgid "You voted <0>Against</0> this proposal"
msgstr "You voted <0>Against</0> this proposal"

#: src/components/ProposalHeader/index.tsx
msgid "You voted <0>For</0> this proposal"
msgstr "You voted <0>For</0> this proposal"

#: src/components/ChangeDelegatePannel/index.tsx
msgid "You've already delegated to this address"
msgstr "You've already delegated to this address"

#: src/pages/Playground/index.tsx
msgid "You've generated {0} years worth of Nouns"
msgstr "You've generated {0} years worth of Nouns"

#: src/components/VoteModal/index.tsx
msgid "You've successfully voted on on prop {0}"
msgstr "You've successfully voted on on prop {0}"

#: src/components/ChangeDelegatePannel/index.tsx
msgid "Your <0>{availableVotes}</0> votes are being delegated to a new account."
msgstr "Your <0>{availableVotes}</0> votes are being delegated to a new account."

#: src/components/ChangeDelegatePannel/index.tsx
msgid "Your <0>{availableVotes}</0> votes have been delegated to a new account."
msgstr "Your <0>{availableVotes}</0> votes have been delegated to a new account."

#: src/components/Documentation/index.tsx
msgid "accessories (137)"
msgstr "accessories (137)"

#: src/components/AuctionTimer/index.tsx
msgid "at"
msgstr "at"

#: src/components/ProposalHeader/index.tsx
msgid "at <0>{0}</0>"
msgstr "at <0>{0}</0>"

#: src/components/Documentation/index.tsx
msgid "backgrounds (2)"
msgstr "backgrounds (2)"

#: src/components/Documentation/index.tsx
msgid "bodies (30)"
msgstr "bodies (30)"

#: src/components/Documentation/index.tsx
msgid "glasses (21)"
msgstr "glasses (21)"

#: src/components/AuctionTimer/index.tsx
msgid "h"
msgstr "h"

#: src/components/Documentation/index.tsx
msgid "heads (234)"
msgstr "heads (234)"

#: src/pages/Governance/index.tsx
#~ msgid "is required to submit proposals."
#~ msgstr "is required to submit proposals."

#: src/components/AuctionTimer/index.tsx
msgid "m"
msgstr "m"

#: src/components/Bid/index.tsx
msgid "or more"
msgstr "or more"

#: src/components/Documentation/index.tsx
msgid "public domain"
msgstr "public domain"

#: src/components/AuctionTimer/index.tsx
msgid "s"
msgstr "s"

#: src/components/VoteCard/index.tsx
msgid "{0} <0>Addresses</0>"
msgstr "{0} <0>Addresses</0>"

#: src/components/VoteCard/index.tsx
#~ msgid "{0} <0>Delegates</0>"
#~ msgstr "{0} <0>Delegates</0>"

#: src/components/VoteCard/index.tsx
msgid "{0} <0>Nouns</0>"
msgstr "{0} <0>Nouns</0>"

#: src/pages/Vote/index.tsx
msgid "{0} votes"
msgstr "{0} votes"

#: src/components/AuctionTimer/index.tsx
#~ msgid "{0}<0>h</0>"
#~ msgstr "{0}<0>h</0>"

#: src/pages/Vote/index.tsx
msgid "{moveStateButtonAction} Proposal ⌐◧-◧"
msgstr "{moveStateButtonAction} Proposal ⌐◧-◧"

#: src/components/DelegationCandidateVoteCountInfo/index.tsx
msgid "{voteCount} Vote"
msgstr "{voteCount} Vote"

#: src/components/DelegationCandidateVoteCountInfo/index.tsx
msgid "{voteCount} Votes"
msgstr "{voteCount} Votes"<|MERGE_RESOLUTION|>--- conflicted
+++ resolved
@@ -979,11 +979,10 @@
 msgid "Voted for"
 msgstr "Voted for"
 
-<<<<<<< HEAD
 #: src/components/ChangeDelegatePannel/index.tsx
 #~ msgid "Votes"
 #~ msgstr "Votes"
-=======
+
 #: src/components/DelegateHoverCard/index.tsx
 msgid "Voted with<0>{numVotesForProp}</0>Noun"
 msgstr "Voted with<0>{numVotesForProp}</0>Noun"
@@ -991,7 +990,6 @@
 #: src/components/DelegateHoverCard/index.tsx
 msgid "Voted with<0>{numVotesForProp}</0>Nouns"
 msgstr "Voted with<0>{numVotesForProp}</0>Nouns"
->>>>>>> f52c7c7b
 
 #: src/components/Documentation/index.tsx
 msgid "WTF?"
@@ -1010,14 +1008,11 @@
 msgid "While settlement is most heavily incentivized for the winning bidder, it can be triggered by anyone, allowing the system to trustlessly auction Nouns as long as Ethereum is operational and there are interested bidders."
 msgstr "While settlement is most heavily incentivized for the winning bidder, it can be triggered by anyone, allowing the system to trustlessly auction Nouns as long as Ethereum is operational and there are interested bidders."
 
-<<<<<<< HEAD
 #: src/components/DelegationCandidateInfo/index.tsx
 msgid "Will have"
 msgstr "Will have"
 
-=======
 #: src/components/NounInfoRowHolder/index.tsx
->>>>>>> f52c7c7b
 #: src/components/Winner/index.tsx
 msgid "Winner"
 msgstr "Winner"
