{
  "name": "nouns-contracts",
  "private": true,
  "version": "0.1.0",
  "description": "nouns solidity contracts",
  "author": "nounsDAO",
  "license": "UNLICENSED",
  "main": "src/index.ts",
  "scripts": {
    "build": "npx hardhat compile",
    "deploy": "hardhat run scripts/deploy.ts",
    "accounts": "npx hardhat accounts",
    "test": "npx hardhat test",
<<<<<<< HEAD
    "coverage": "npx hardhat coverage"
=======
    "postinstall": "yarn build"
>>>>>>> 953c5236
  },
  "devDependencies": {
    "@nomiclabs/hardhat-ethers": "^2.0.2",
    "@nomiclabs/hardhat-etherscan": "^2.1.2",
    "@nomiclabs/hardhat-waffle": "^2.0.1",
    "@openzeppelin/contracts": "^4.1.0",
    "@openzeppelin/contracts-upgradeable": "^4.1.0",
    "@openzeppelin/hardhat-upgrades": "^1.8.2",
    "@typechain/ethers-v5": "^6.0.1",
    "@types/chai": "^4.2.15",
    "@types/express": "^4.17.11",
    "@types/prompt": "^1.1.0",
    "base64-sol": "^1.0.1",
    "chai": "^4.2.0",
    "ethereum-waffle": "^3.3.0",
    "ethers": "^5.0.32",
    "hardhat": "^2.1.1",
    "hardhat-abi-exporter": "^2.2.1",
    "hardhat-typechain": "^0.3.5",
    "prettier-plugin-solidity": "^1.0.0-beta.12",
    "prompt": "^1.1.0",
    "solidity-coverage": "^0.7.16",
    "ts-generator": "^0.1.1",
    "ts-node": "^10.0.0"
  },
  "dependencies": {
    "dotenv": "^10.0.0"
  }
}<|MERGE_RESOLUTION|>--- conflicted
+++ resolved
@@ -11,11 +11,8 @@
     "deploy": "hardhat run scripts/deploy.ts",
     "accounts": "npx hardhat accounts",
     "test": "npx hardhat test",
-<<<<<<< HEAD
-    "coverage": "npx hardhat coverage"
-=======
+    "coverage": "npx hardhat coverage",
     "postinstall": "yarn build"
->>>>>>> 953c5236
   },
   "devDependencies": {
     "@nomiclabs/hardhat-ethers": "^2.0.2",
