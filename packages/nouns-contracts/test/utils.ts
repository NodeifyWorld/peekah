--- conflicted
+++ resolved
@@ -7,20 +7,15 @@
   NounsToken__factory as NounsTokenFactory,
   NounsSeeder,
   NounsSeeder__factory as NounsSeederFactory,
-<<<<<<< HEAD
-  Weth,
-  Weth__factory as WethFactory,
-  NounsDaoLogicV1,
-  NounsDaoLogicV1Harness__factory as NounsDaoLogicV1HarnessFactory,
-  NounsDaoLogicV2,
-  NounsDaoLogicV2__factory as NounsDaoLogicV2Factory,
-  NounsDaoProxy__factory as NounsDaoProxyFactory,
-  NounsDaoLogicV1Harness,
-  NounsDaoProxyV2__factory,
-=======
   WETH,
   WETH__factory as WethFactory,
->>>>>>> bee4b82e
+  NounsDAOLogicV1,
+  NounsDAOLogicV1Harness__factory as NounsDaoLogicV1HarnessFactory,
+  NounsDAOLogicV2,
+  NounsDAOLogicV2__factory as NounsDaoLogicV2Factory,
+  NounsDAOProxy__factory as NounsDaoProxyFactory,
+  NounsDAOLogicV1Harness,
+  NounsDAOProxyV2__factory,
 } from '../typechain';
 import ImageData from '../files/image-data.json';
 import { Block } from '@ethersproject/abstract-provider';
@@ -245,11 +240,11 @@
   deployer: SignerWithAddress,
   tokenAddress: string,
   quorumVotesBPs: number = MIN_QUORUM_VOTES_BPS,
-): Promise<NounsDaoLogicV1Harness> => {
+): Promise<NounsDAOLogicV1Harness> => {
   const { address: govDelegateAddress } = await new NounsDaoLogicV1HarnessFactory(
     deployer,
   ).deploy();
-  const params = [
+  const params: Parameters<NounsDaoProxyFactory['deploy']> = [
     address(0),
     tokenAddress,
     deployer.address,
@@ -277,10 +272,10 @@
   votingDelay?: number,
   proposalThresholdBPs?: number,
   dynamicQuorumParams?: DynamicQuorumParams,
-): Promise<NounsDaoLogicV2> => {
+): Promise<NounsDAOLogicV2> => {
   const v2LogicContract = await new NounsDaoLogicV2Factory(deployer).deploy();
 
-  const proxy = await new NounsDaoProxyV2__factory(deployer).deploy(
+  const proxy = await new NounsDAOProxyV2__factory(deployer).deploy(
     timelockAddress || deployer.address,
     tokenAddress,
     vetoerAddress || deployer.address,
@@ -302,7 +297,7 @@
 export const deployGovernorV2 = async (
   deployer: SignerWithAddress,
   proxyAddress: string,
-): Promise<NounsDaoLogicV2> => {
+): Promise<NounsDAOLogicV2> => {
   const v2LogicContract = await new NounsDaoLogicV2Factory(deployer).deploy();
   const proxy = NounsDaoProxyFactory.connect(proxyAddress, deployer);
   await proxy._setImplementation(v2LogicContract.address);
@@ -314,7 +309,7 @@
 export const deployGovernorV2AndSetQuorumParams = async (
   deployer: SignerWithAddress,
   proxyAddress: string,
-): Promise<NounsDaoLogicV2> => {
+): Promise<NounsDAOLogicV2> => {
   const govV2 = await deployGovernorV2(deployer, proxyAddress);
   await govV2._setDynamicQuorumParams(MIN_QUORUM_VOTES_BPS, MAX_QUORUM_VOTES_BPS, 0);
 
@@ -322,7 +317,7 @@
 };
 
 export const propose = async (
-  gov: NounsDaoLogicV1 | NounsDaoLogicV2,
+  gov: NounsDAOLogicV1 | NounsDAOLogicV2,
   proposer: SignerWithAddress,
   stubPropUserAddress: string = address(0),
 ) => {
