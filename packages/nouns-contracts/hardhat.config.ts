/* eslint-disable @typescript-eslint/no-non-null-assertion */
import { HardhatUserConfig } from 'hardhat/config';
import dotenv from 'dotenv';
import '@nomiclabs/hardhat-waffle';
import 'hardhat-typechain';
import '@nomiclabs/hardhat-waffle';
import '@nomiclabs/hardhat-etherscan';
import 'hardhat-abi-exporter';
import '@openzeppelin/hardhat-upgrades';
import 'hardhat-gas-reporter';
import 'solidity-coverage';
import './tasks';

dotenv.config();

const config: HardhatUserConfig = {
  solidity: {
    version: '0.8.6',
    settings: {
      optimizer: {
        enabled: true,
<<<<<<< HEAD
        runs: 9999
      }
    }
=======
        runs: 10_000,
      },
    },
>>>>>>> 65cb9900
  },
  networks: {
    mainnet: {
      url: `https://mainnet.infura.io/v3/${process.env.INFURA_PROJECT_ID}`,
      accounts: [process.env.WALLET_PRIVATE_KEY!].filter(Boolean),
    },
    rinkeby: {
      url: `https://rinkeby.infura.io/v3/${process.env.INFURA_PROJECT_ID}`,
      accounts: process.env.MNEMONIC
        ? { mnemonic: process.env.MNEMONIC }
        : [process.env.WALLET_PRIVATE_KEY!].filter(Boolean),
    },
  },
  etherscan: {
    apiKey: process.env.ETHERSCAN_API_KEY,
  },
  abiExporter: {
    path: './abi',
    clear: true,
  },
  gasReporter: {
    enabled: !process.env.CI,
    currency: 'USD',
    gasPrice: 50,
    src: 'contracts',
    coinmarketcap: '7643dfc7-a58f-46af-8314-2db32bdd18ba',
  },
  mocha: {
    timeout: 60_000,
  },
};
export default config;<|MERGE_RESOLUTION|>--- conflicted
+++ resolved
@@ -19,15 +19,9 @@
     settings: {
       optimizer: {
         enabled: true,
-<<<<<<< HEAD
-        runs: 9999
-      }
-    }
-=======
         runs: 10_000,
       },
     },
->>>>>>> 65cb9900
   },
   networks: {
     mainnet: {
