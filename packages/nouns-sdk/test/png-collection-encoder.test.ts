import { expected, readPngImage } from './lib';
import { PNGCollectionEncoder } from '../src';
import { promises as fs } from 'fs';
import { join } from 'path';
import { expect } from 'chai';

describe('PNGCollectionEncoder', () => {
  let encoder: PNGCollectionEncoder;

  beforeEach(() => {
    encoder = new PNGCollectionEncoder();
  });

  it('should run-length encode an image with no content', async () => {
    const name = 'empty';
    const [empty] = expected.images.root;
<<<<<<< HEAD
    const image = await readPngFile(join(__dirname, `./lib/images/${name}.png`));
=======

    const image = await readPngImage(join(__dirname, `./lib/images/${name}.png`));
>>>>>>> 5e1f8c04

    const rle = encoder.encodeImage(name, image);
    expect(rle).to.equal(empty.data);
  });

  it('should run-length encode an image with content', async () => {
    const name = 'head-cone';
    const [, headCone] = expected.images.root;
    const image = await readPngImage(join(__dirname, `./lib/images/${name}.png`));

    const rle = encoder.encodeImage(name, image);
    expect(rle).to.equal(headCone.data);
  });

  it('should write RLE image data to a file', async () => {
    const filename = 'test-data.json';
    const names = ['empty', 'head-cone'];
    for (const name of names) {
      const image = await readPngImage(join(__dirname, `./lib/images/${name}.png`));
      encoder.encodeImage(name, image);
    }
    await encoder.writeToFile(filename);

    const fileJSON = await fs.readFile(filename, 'utf8');
    const data = JSON.parse(fileJSON);

    expect(data).to.deep.equal(expected);

    await fs.unlink(filename);
  });
});<|MERGE_RESOLUTION|>--- conflicted
+++ resolved
@@ -14,12 +14,7 @@
   it('should run-length encode an image with no content', async () => {
     const name = 'empty';
     const [empty] = expected.images.root;
-<<<<<<< HEAD
-    const image = await readPngFile(join(__dirname, `./lib/images/${name}.png`));
-=======
-
     const image = await readPngImage(join(__dirname, `./lib/images/${name}.png`));
->>>>>>> 5e1f8c04
 
     const rle = encoder.encodeImage(name, image);
     expect(rle).to.equal(empty.data);
